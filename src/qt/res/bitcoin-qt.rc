--- conflicted
+++ resolved
@@ -8,11 +8,7 @@
 #define VER_PRODUCTVERSION_STR STRINGIZE(CLIENT_VERSION_MAJOR) "." STRINGIZE(CLIENT_VERSION_MINOR) "." STRINGIZE(CLIENT_VERSION_REVISION) "." STRINGIZE(CLIENT_VERSION_BUILD)
 #define VER_FILEVERSION        VER_PRODUCTVERSION
 #define VER_FILEVERSION_STR    VER_PRODUCTVERSION_STR
-<<<<<<< HEAD
-#define COPYRIGHT_STR          "2009-" STRINGIZE(COPYRIGHT_YEAR) " The Bitcoin developers 2011-" STRINGIZE(COPYRIGHT_YEAR) " The Litecoin developers 2013-" STRINGIZE(COPYRIGHT_YEAR) " The Dr Kimoto Chan 2009-" STRINGIZE(COPYRIGHT_YEAR) " The DigiByte developers 2013-" STRINGIZE(COPYRIGHT_YEAR) " The Monacoin developers "
-=======
-#define COPYRIGHT_STR          "2009-" STRINGIZE(COPYRIGHT_YEAR) " The Bitcoin developers 2011-" STRINGIZE(COPYRIGHT_YEAR) " The Litecoin developers 2013-" STRINGIZE(COPYRIGHT_YEAR) " The Dr. Kimoto Chan 2013-" STRINGIZE(COPYRIGHT_YEAR) " The Monacoin developers"
->>>>>>> 17a1da42
+#define COPYRIGHT_STR          "2009-" STRINGIZE(COPYRIGHT_YEAR) " The Bitcoin developers 2011-" STRINGIZE(COPYRIGHT_YEAR) " The Litecoin developers 2013-" STRINGIZE(COPYRIGHT_YEAR) " The Dr. Kimoto Chan 2009-" STRINGIZE(COPYRIGHT_YEAR) " The DigiByte developers 2013-" STRINGIZE(COPYRIGHT_YEAR) " The Monacoin developers "
 
 VS_VERSION_INFO VERSIONINFO
 FILEVERSION     VER_FILEVERSION
