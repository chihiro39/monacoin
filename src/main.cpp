// Copyright (c) 2009-2010 Satoshi Nakamoto
<<<<<<< HEAD
// Copyright (c) 2009-2014 The Bitcoin developers
// Copyright (c) 2011-2014 Litecoin Developers
// Copyright (c) 2013-2014 Dr Kimoto Chan
// Copyright (c) 2009-2014 The DigiByte developers
=======
// Copyright (c) 2009-2012 The Bitcoin developers
// Copyright (c) 2011-2012 Litecoin Developers
// Copyright (c) 2013-2014 Dr. Kimoto Chan
>>>>>>> 17a1da42
// Copyright (c) 2013-2014 Monacoin Developers
// Distributed under the MIT/X11 software license, see the accompanying
// file COPYING or http://www.opensource.org/licenses/mit-license.php.

#include "alert.h"
#include "checkpoints.h"
#include "db.h"
#include "txdb.h"
#include "net.h"
#include "init.h"
#include "ui_interface.h"
#include "checkqueue.h"
#include "script.h"
#include <boost/algorithm/string/replace.hpp>
#include <boost/filesystem.hpp>
#include <boost/filesystem/fstream.hpp>

using namespace std;
using namespace boost;

#if defined(NDEBUG)
# error "Litecoin cannot be compiled without assertions."
#endif

//
// Global state
//

CCriticalSection cs_setpwalletRegistered;
set<CWallet*> setpwalletRegistered;

CCriticalSection cs_main;

CTxMemPool mempool;
unsigned int nTransactionsUpdated = 0;

map<uint256, CBlockIndex*> mapBlockIndex;
uint256 hashGenesisBlock("0xff9f1c0116d19de7c9963845e129f9ed1bfc0b376eb54fd7afa42e0d418c8bb6");
static CBigNum bnProofOfWorkLimit(~uint256(0) >> 20); // Monacoin: starting difficulty is 1 / 2^12
CBlockIndex* pindexGenesisBlock = NULL;
int nBestHeight = -1;
uint256 nBestChainWork = 0;
uint256 nBestInvalidWork = 0;
uint256 hashBestChain = 0;
CBlockIndex* pindexBest = NULL;
set<CBlockIndex*, CBlockIndexWorkComparator> setBlockIndexValid; // may contain all CBlockIndex*'s that have validness >=BLOCK_VALID_TRANSACTIONS, and must contain those who aren't failed
int64 nTimeBestReceived = 0;
int nScriptCheckThreads = 0;
bool fImporting = false;
bool fReindex = false;
bool fBenchmark = false;
bool fTxIndex = false;
unsigned int nCoinCacheSize = 5000;

/** Fees smaller than this (in satoshi) are considered zero fee (for transaction creation) */
int64 CTransaction::nMinTxFee = 100000;
/** Fees smaller than this (in satoshi) are considered zero fee (for relaying) */
int64 CTransaction::nMinRelayTxFee = 100000;

CMedianFilter<int> cPeerBlockCounts(8, 0); // Amount of blocks that other nodes claim to have

map<uint256, CBlock*> mapOrphanBlocks;
multimap<uint256, CBlock*> mapOrphanBlocksByPrev;

map<uint256, CTransaction> mapOrphanTransactions;
map<uint256, set<uint256> > mapOrphanTransactionsByPrev;

// Constant stuff for coinbase transactions we create:
CScript COINBASE_FLAGS;

const string strMessageMagic = "Monacoin Signed Message:\n";

double dHashesPerSec = 0.0;
int64 nHPSTimerStart = 0;

// Settings
int64 nTransactionFee = 0;
int64 nMinimumInputValue = DUST_HARD_LIMIT;

int64 nSwitchKGWblock = 80000; // first hardfork: to KGW
int64 nSwitchDIGIblock = 140000; // second hardfork: to Digishield


//////////////////////////////////////////////////////////////////////////////
//
// dispatching functions
//

// These functions dispatch to one or all registered wallets


void RegisterWallet(CWallet* pwalletIn)
{
    {
        LOCK(cs_setpwalletRegistered);
        setpwalletRegistered.insert(pwalletIn);
    }
}

void UnregisterWallet(CWallet* pwalletIn)
{
    {
        LOCK(cs_setpwalletRegistered);
        setpwalletRegistered.erase(pwalletIn);
    }
}

// get the wallet transaction with the given hash (if it exists)
bool static GetTransaction(const uint256& hashTx, CWalletTx& wtx)
{
    BOOST_FOREACH(CWallet* pwallet, setpwalletRegistered)
        if (pwallet->GetTransaction(hashTx,wtx))
            return true;
    return false;
}

// erases transaction with the given hash from all wallets
void static EraseFromWallets(uint256 hash)
{
    BOOST_FOREACH(CWallet* pwallet, setpwalletRegistered)
        pwallet->EraseFromWallet(hash);
}

// make sure all wallets know about the given transaction, in the given block
void SyncWithWallets(const uint256 &hash, const CTransaction& tx, const CBlock* pblock, bool fUpdate)
{
    BOOST_FOREACH(CWallet* pwallet, setpwalletRegistered)
        pwallet->AddToWalletIfInvolvingMe(hash, tx, pblock, fUpdate);
}

// notify wallets about a new best chain
void static SetBestChain(const CBlockLocator& loc)
{
    BOOST_FOREACH(CWallet* pwallet, setpwalletRegistered)
        pwallet->SetBestChain(loc);
}

// notify wallets about an updated transaction
void static UpdatedTransaction(const uint256& hashTx)
{
    BOOST_FOREACH(CWallet* pwallet, setpwalletRegistered)
        pwallet->UpdatedTransaction(hashTx);
}

// dump all wallets
void static PrintWallets(const CBlock& block)
{
    BOOST_FOREACH(CWallet* pwallet, setpwalletRegistered)
        pwallet->PrintWallet(block);
}

// notify wallets about an incoming inventory (for request counts)
void static Inventory(const uint256& hash)
{
    BOOST_FOREACH(CWallet* pwallet, setpwalletRegistered)
        pwallet->Inventory(hash);
}

// ask wallets to resend their transactions
void static ResendWalletTransactions()
{
    BOOST_FOREACH(CWallet* pwallet, setpwalletRegistered)
        pwallet->ResendWalletTransactions();
}







//////////////////////////////////////////////////////////////////////////////
//
// CCoinsView implementations
//

bool CCoinsView::GetCoins(const uint256 &txid, CCoins &coins) { return false; }
bool CCoinsView::SetCoins(const uint256 &txid, const CCoins &coins) { return false; }
bool CCoinsView::HaveCoins(const uint256 &txid) { return false; }
CBlockIndex *CCoinsView::GetBestBlock() { return NULL; }
bool CCoinsView::SetBestBlock(CBlockIndex *pindex) { return false; }
bool CCoinsView::BatchWrite(const std::map<uint256, CCoins> &mapCoins, CBlockIndex *pindex) { return false; }
bool CCoinsView::GetStats(CCoinsStats &stats) { return false; }


CCoinsViewBacked::CCoinsViewBacked(CCoinsView &viewIn) : base(&viewIn) { }
bool CCoinsViewBacked::GetCoins(const uint256 &txid, CCoins &coins) { return base->GetCoins(txid, coins); }
bool CCoinsViewBacked::SetCoins(const uint256 &txid, const CCoins &coins) { return base->SetCoins(txid, coins); }
bool CCoinsViewBacked::HaveCoins(const uint256 &txid) { return base->HaveCoins(txid); }
CBlockIndex *CCoinsViewBacked::GetBestBlock() { return base->GetBestBlock(); }
bool CCoinsViewBacked::SetBestBlock(CBlockIndex *pindex) { return base->SetBestBlock(pindex); }
void CCoinsViewBacked::SetBackend(CCoinsView &viewIn) { base = &viewIn; }
bool CCoinsViewBacked::BatchWrite(const std::map<uint256, CCoins> &mapCoins, CBlockIndex *pindex) { return base->BatchWrite(mapCoins, pindex); }
bool CCoinsViewBacked::GetStats(CCoinsStats &stats) { return base->GetStats(stats); }

CCoinsViewCache::CCoinsViewCache(CCoinsView &baseIn, bool fDummy) : CCoinsViewBacked(baseIn), pindexTip(NULL) { }

bool CCoinsViewCache::GetCoins(const uint256 &txid, CCoins &coins) {
    if (cacheCoins.count(txid)) {
        coins = cacheCoins[txid];
        return true;
    }
    if (base->GetCoins(txid, coins)) {
        cacheCoins[txid] = coins;
        return true;
    }
    return false;
}

std::map<uint256,CCoins>::iterator CCoinsViewCache::FetchCoins(const uint256 &txid) {
    std::map<uint256,CCoins>::iterator it = cacheCoins.lower_bound(txid);
    if (it != cacheCoins.end() && it->first == txid)
        return it;
    CCoins tmp;
    if (!base->GetCoins(txid,tmp))
        return cacheCoins.end();
    std::map<uint256,CCoins>::iterator ret = cacheCoins.insert(it, std::make_pair(txid, CCoins()));
    tmp.swap(ret->second);
    return ret;
}

CCoins &CCoinsViewCache::GetCoins(const uint256 &txid) {
    std::map<uint256,CCoins>::iterator it = FetchCoins(txid);
    assert(it != cacheCoins.end());
    return it->second;
}

bool CCoinsViewCache::SetCoins(const uint256 &txid, const CCoins &coins) {
    cacheCoins[txid] = coins;
    return true;
}

bool CCoinsViewCache::HaveCoins(const uint256 &txid) {
    return FetchCoins(txid) != cacheCoins.end();
}

CBlockIndex *CCoinsViewCache::GetBestBlock() {
    if (pindexTip == NULL)
        pindexTip = base->GetBestBlock();
    return pindexTip;
}

bool CCoinsViewCache::SetBestBlock(CBlockIndex *pindex) {
    pindexTip = pindex;
    return true;
}

bool CCoinsViewCache::BatchWrite(const std::map<uint256, CCoins> &mapCoins, CBlockIndex *pindex) {
    for (std::map<uint256, CCoins>::const_iterator it = mapCoins.begin(); it != mapCoins.end(); it++)
        cacheCoins[it->first] = it->second;
    pindexTip = pindex;
    return true;
}

bool CCoinsViewCache::Flush() {
    bool fOk = base->BatchWrite(cacheCoins, pindexTip);
    if (fOk)
        cacheCoins.clear();
    return fOk;
}

unsigned int CCoinsViewCache::GetCacheSize() {
    return cacheCoins.size();
}

/** CCoinsView that brings transactions from a memorypool into view.
    It does not check for spendings by memory pool transactions. */
CCoinsViewMemPool::CCoinsViewMemPool(CCoinsView &baseIn, CTxMemPool &mempoolIn) : CCoinsViewBacked(baseIn), mempool(mempoolIn) { }

bool CCoinsViewMemPool::GetCoins(const uint256 &txid, CCoins &coins) {
    if (base->GetCoins(txid, coins))
        return true;
    if (mempool.exists(txid)) {
        const CTransaction &tx = mempool.lookup(txid);
        coins = CCoins(tx, MEMPOOL_HEIGHT);
        return true;
    }
    return false;
}

bool CCoinsViewMemPool::HaveCoins(const uint256 &txid) {
    return mempool.exists(txid) || base->HaveCoins(txid);
}

CCoinsViewCache *pcoinsTip = NULL;
CBlockTreeDB *pblocktree = NULL;

//////////////////////////////////////////////////////////////////////////////
//
// mapOrphanTransactions
//

bool AddOrphanTx(const CTransaction& tx)
{
    uint256 hash = tx.GetHash();
    if (mapOrphanTransactions.count(hash))
        return false;

    // Ignore big transactions, to avoid a
    // send-big-orphans memory exhaustion attack. If a peer has a legitimate
    // large transaction with a missing parent then we assume
    // it will rebroadcast it later, after the parent transaction(s)
    // have been mined or received.
    // 10,000 orphans, each of which is at most 5,000 bytes big is
    // at most 500 megabytes of orphans:
    unsigned int sz = tx.GetSerializeSize(SER_NETWORK, CTransaction::CURRENT_VERSION);
    if (sz > 5000)
    {
        printf("ignoring large orphan tx (size: %u, hash: %s)\n", sz, hash.ToString().c_str());
        return false;
    }

    mapOrphanTransactions[hash] = tx;
    BOOST_FOREACH(const CTxIn& txin, tx.vin)
        mapOrphanTransactionsByPrev[txin.prevout.hash].insert(hash);

    printf("stored orphan tx %s (mapsz %"PRIszu")\n", hash.ToString().c_str(),
        mapOrphanTransactions.size());
    return true;
}

void static EraseOrphanTx(uint256 hash)
{
    if (!mapOrphanTransactions.count(hash))
        return;
    const CTransaction& tx = mapOrphanTransactions[hash];
    BOOST_FOREACH(const CTxIn& txin, tx.vin)
    {
        mapOrphanTransactionsByPrev[txin.prevout.hash].erase(hash);
        if (mapOrphanTransactionsByPrev[txin.prevout.hash].empty())
            mapOrphanTransactionsByPrev.erase(txin.prevout.hash);
    }
    mapOrphanTransactions.erase(hash);
}

unsigned int LimitOrphanTxSize(unsigned int nMaxOrphans)
{
    unsigned int nEvicted = 0;
    while (mapOrphanTransactions.size() > nMaxOrphans)
    {
        // Evict a random orphan:
        uint256 randomhash = GetRandHash();
        map<uint256, CTransaction>::iterator it = mapOrphanTransactions.lower_bound(randomhash);
        if (it == mapOrphanTransactions.end())
            it = mapOrphanTransactions.begin();
        EraseOrphanTx(it->first);
        ++nEvicted;
    }
    return nEvicted;
}







//////////////////////////////////////////////////////////////////////////////
//
// CTransaction / CTxOut
//

bool CTxOut::IsDust() const
{
    // Monacoin: IsDust() detection disabled, allows any valid dust to be relayed.
    // The fees imposed on each dust txo is considered sufficient spam deterrant. 
    return false;
}

bool CTransaction::IsStandard(string& strReason) const
{
    if (nVersion > CTransaction::CURRENT_VERSION || nVersion < 1) {
        strReason = "version";
        return false;
    }

    if (!IsFinal()) {
        strReason = "not-final";
        return false;
    }

    // Extremely large transactions with lots of inputs can cost the network
    // almost as much to process as they cost the sender in fees, because
    // computing signature hashes is O(ninputs*txsize). Limiting transactions
    // to MAX_STANDARD_TX_SIZE mitigates CPU exhaustion attacks.
    unsigned int sz = this->GetSerializeSize(SER_NETWORK, CTransaction::CURRENT_VERSION);
    if (sz >= MAX_STANDARD_TX_SIZE) {
        strReason = "tx-size";
        return false;
    }

    BOOST_FOREACH(const CTxIn& txin, vin)
    {
        // Biggest 'standard' txin is a 3-signature 3-of-3 CHECKMULTISIG
        // pay-to-script-hash, which is 3 ~80-byte signatures, 3
        // ~65-byte public keys, plus a few script ops.
        if (txin.scriptSig.size() > 500) {
            strReason = "scriptsig-size";
            return false;
        }
        if (!txin.scriptSig.IsPushOnly()) {
            strReason = "scriptsig-not-pushonly";
            return false;
        }
        if (!txin.scriptSig.HasCanonicalPushes()) {
            strReason = "non-canonical-push";
            return false;
        }
    }
    BOOST_FOREACH(const CTxOut& txout, vout) {
        if (!::IsStandard(txout.scriptPubKey)) {
            strReason = "scriptpubkey";
            return false;
        }
        if (txout.IsDust()) {
            strReason = "dust";
            return false;
        }
    }
    return true;
}

//
// Check transaction inputs, and make sure any
// pay-to-script-hash transactions are evaluating IsStandard scripts
//
// Why bother? To avoid denial-of-service attacks; an attacker
// can submit a standard HASH... OP_EQUAL transaction,
// which will get accepted into blocks. The redemption
// script can be anything; an attacker could use a very
// expensive-to-check-upon-redemption script like:
//   DUP CHECKSIG DROP ... repeated 100 times... OP_1
//
bool CTransaction::AreInputsStandard(CCoinsViewCache& mapInputs) const
{
    if (IsCoinBase())
        return true; // Coinbases don't use vin normally

    for (unsigned int i = 0; i < vin.size(); i++)
    {
        const CTxOut& prev = GetOutputFor(vin[i], mapInputs);

        vector<vector<unsigned char> > vSolutions;
        txnouttype whichType;
        // get the scriptPubKey corresponding to this input:
        const CScript& prevScript = prev.scriptPubKey;
        if (!Solver(prevScript, whichType, vSolutions))
            return false;
        int nArgsExpected = ScriptSigArgsExpected(whichType, vSolutions);
        if (nArgsExpected < 0)
            return false;

        // Transactions with extra stuff in their scriptSigs are
        // non-standard. Note that this EvalScript() call will
        // be quick, because if there are any operations
        // beside "push data" in the scriptSig the
        // IsStandard() call returns false
        vector<vector<unsigned char> > stack;
        if (!EvalScript(stack, vin[i].scriptSig, *this, i, false, 0))
            return false;

        if (whichType == TX_SCRIPTHASH)
        {
            if (stack.empty())
                return false;
            CScript subscript(stack.back().begin(), stack.back().end());
            vector<vector<unsigned char> > vSolutions2;
            txnouttype whichType2;
            if (!Solver(subscript, whichType2, vSolutions2))
                return false;
            if (whichType2 == TX_SCRIPTHASH)
                return false;

            int tmpExpected;
            tmpExpected = ScriptSigArgsExpected(whichType2, vSolutions2);
            if (tmpExpected < 0)
                return false;
            nArgsExpected += tmpExpected;
        }

        if (stack.size() != (unsigned int)nArgsExpected)
            return false;
    }

    return true;
}

unsigned int CTransaction::GetLegacySigOpCount() const
{
    unsigned int nSigOps = 0;
    BOOST_FOREACH(const CTxIn& txin, vin)
    {
        nSigOps += txin.scriptSig.GetSigOpCount(false);
    }
    BOOST_FOREACH(const CTxOut& txout, vout)
    {
        nSigOps += txout.scriptPubKey.GetSigOpCount(false);
    }
    return nSigOps;
}


int CMerkleTx::SetMerkleBranch(const CBlock* pblock)
{
    CBlock blockTmp;

    if (pblock == NULL) {
        CCoins coins;
        if (pcoinsTip->GetCoins(GetHash(), coins)) {
            CBlockIndex *pindex = FindBlockByHeight(coins.nHeight);
            if (pindex) {
                if (!blockTmp.ReadFromDisk(pindex))
                    return 0;
                pblock = &blockTmp;
            }
        }
    }

    if (pblock) {
        // Update the tx's hashBlock
        hashBlock = pblock->GetHash();

        // Locate the transaction
        for (nIndex = 0; nIndex < (int)pblock->vtx.size(); nIndex++)
            if (pblock->vtx[nIndex] == *(CTransaction*)this)
                break;
        if (nIndex == (int)pblock->vtx.size())
        {
            vMerkleBranch.clear();
            nIndex = -1;
            printf("ERROR: SetMerkleBranch() : couldn't find tx in block\n");
            return 0;
        }

        // Fill in merkle branch
        vMerkleBranch = pblock->GetMerkleBranch(nIndex);
    }

    // Is the tx in a block that's in the main chain
    map<uint256, CBlockIndex*>::iterator mi = mapBlockIndex.find(hashBlock);
    if (mi == mapBlockIndex.end())
        return 0;
    CBlockIndex* pindex = (*mi).second;
    if (!pindex || !pindex->IsInMainChain())
        return 0;

    return pindexBest->nHeight - pindex->nHeight + 1;
}







bool CTransaction::CheckTransaction(CValidationState &state) const
{
    // Basic checks that don't depend on any context
    if (vin.empty())
        return state.DoS(10, error("CTransaction::CheckTransaction() : vin empty"));
    if (vout.empty())
        return state.DoS(10, error("CTransaction::CheckTransaction() : vout empty"));
    // Size limits
    if (::GetSerializeSize(*this, SER_NETWORK, PROTOCOL_VERSION) > MAX_BLOCK_SIZE)
        return state.DoS(100, error("CTransaction::CheckTransaction() : size limits failed"));

    // Check for negative or overflow output values
    int64 nValueOut = 0;
    BOOST_FOREACH(const CTxOut& txout, vout)
    {
        if (txout.nValue < 0)
            return state.DoS(100, error("CTransaction::CheckTransaction() : txout.nValue negative"));
        if (txout.nValue > MAX_MONEY)
            return state.DoS(100, error("CTransaction::CheckTransaction() : txout.nValue too high"));
        nValueOut += txout.nValue;
        if (!MoneyRange(nValueOut))
            return state.DoS(100, error("CTransaction::CheckTransaction() : txout total out of range"));
    }

    // Check for duplicate inputs
    set<COutPoint> vInOutPoints;
    BOOST_FOREACH(const CTxIn& txin, vin)
    {
        if (vInOutPoints.count(txin.prevout))
            return state.DoS(100, error("CTransaction::CheckTransaction() : duplicate inputs"));
        vInOutPoints.insert(txin.prevout);
    }

    if (IsCoinBase())
    {
        if (vin[0].scriptSig.size() < 2 || vin[0].scriptSig.size() > 100)
            return state.DoS(100, error("CTransaction::CheckTransaction() : coinbase script size"));
    }
    else
    {
        BOOST_FOREACH(const CTxIn& txin, vin)
            if (txin.prevout.IsNull())
                return state.DoS(10, error("CTransaction::CheckTransaction() : prevout is null"));
    }

    return true;
}

int64 CTransaction::GetMinFee(unsigned int nBlockSize, bool fAllowFree,
                              enum GetMinFee_mode mode) const
{
    // Base fee is either nMinTxFee or nMinRelayTxFee
    int64 nBaseFee = (mode == GMF_RELAY) ? nMinRelayTxFee : nMinTxFee;

    unsigned int nBytes = ::GetSerializeSize(*this, SER_NETWORK, PROTOCOL_VERSION);
    unsigned int nNewBlockSize = nBlockSize + nBytes;
    int64 nMinFee = (1 + (int64)nBytes / 1000) * nBaseFee;

    if (fAllowFree)
    {
        // There is a free transaction area in blocks created by most miners,
        // * If we are relaying we allow transactions up to DEFAULT_BLOCK_PRIORITY_SIZE - 1000
        //   to be considered to fall into this category. We don't want to encourage sending
        //   multiple transactions instead of one big transaction to avoid fees.
        // * If we are creating a transaction we allow transactions up to 5,000 bytes
        //   to be considered safe and assume they can likely make it into this section.
        if (nBytes < (mode == GMF_SEND ? 5000 : (DEFAULT_BLOCK_PRIORITY_SIZE - 1000)))
            nMinFee = 0;
    }

    // Monacoin
    // To limit dust spam, add nBaseFee for each output less than DUST_SOFT_LIMIT
    BOOST_FOREACH(const CTxOut& txout, vout)
        if (txout.nValue < DUST_SOFT_LIMIT)
            nMinFee += nBaseFee;

    // Raise the price as the block approaches full
    if (nBlockSize != 1 && nNewBlockSize >= MAX_BLOCK_SIZE_GEN/2)
    {
        if (nNewBlockSize >= MAX_BLOCK_SIZE_GEN)
            return MAX_MONEY;
        nMinFee *= MAX_BLOCK_SIZE_GEN / (MAX_BLOCK_SIZE_GEN - nNewBlockSize);
    }

    if (!MoneyRange(nMinFee))
        nMinFee = MAX_MONEY;
    return nMinFee;
}

void CTxMemPool::pruneSpent(const uint256 &hashTx, CCoins &coins)
{
    LOCK(cs);

    std::map<COutPoint, CInPoint>::iterator it = mapNextTx.lower_bound(COutPoint(hashTx, 0));

    // iterate over all COutPoints in mapNextTx whose hash equals the provided hashTx
    while (it != mapNextTx.end() && it->first.hash == hashTx) {
        coins.Spend(it->first.n); // and remove those outputs from coins
        it++;
    }
}

bool CTxMemPool::accept(CValidationState &state, CTransaction &tx, bool fCheckInputs, bool fLimitFree,
                        bool* pfMissingInputs, bool fRejectInsaneFee)
{
    if (pfMissingInputs)
        *pfMissingInputs = false;

    if (!tx.CheckTransaction(state))
        return error("CTxMemPool::accept() : CheckTransaction failed");

    // Coinbase is only valid in a block, not as a loose transaction
    if (tx.IsCoinBase())
        return state.DoS(100, error("CTxMemPool::accept() : coinbase as individual tx"));

    // To help v0.1.5 clients who would see it as a negative number
    if ((int64)tx.nLockTime > std::numeric_limits<int>::max())
        return error("CTxMemPool::accept() : not accepting nLockTime beyond 2038 yet");

    // Rather not work on nonstandard transactions (unless -testnet)
    string strNonStd;
    if (!fTestNet && !tx.IsStandard(strNonStd))
        return error("CTxMemPool::accept() : nonstandard transaction (%s)",
                     strNonStd.c_str());

    // is it already in the memory pool?
    uint256 hash = tx.GetHash();
    {
        LOCK(cs);
        if (mapTx.count(hash))
            return false;
    }

    // Check for conflicts with in-memory transactions
    CTransaction* ptxOld = NULL;
    for (unsigned int i = 0; i < tx.vin.size(); i++)
    {
        COutPoint outpoint = tx.vin[i].prevout;
        if (mapNextTx.count(outpoint))
        {
            // Disable replacement feature for now
            return false;

            // Allow replacing with a newer version of the same transaction
            if (i != 0)
                return false;
            ptxOld = mapNextTx[outpoint].ptx;
            if (ptxOld->IsFinal())
                return false;
            if (!tx.IsNewerThan(*ptxOld))
                return false;
            for (unsigned int i = 0; i < tx.vin.size(); i++)
            {
                COutPoint outpoint = tx.vin[i].prevout;
                if (!mapNextTx.count(outpoint) || mapNextTx[outpoint].ptx != ptxOld)
                    return false;
            }
            break;
        }
    }

    if (fCheckInputs)
    {
        CCoinsView dummy;
        CCoinsViewCache view(dummy);

        {
        LOCK(cs);
        CCoinsViewMemPool viewMemPool(*pcoinsTip, *this);
        view.SetBackend(viewMemPool);

        // do we already have it?
        if (view.HaveCoins(hash))
            return false;

        // do all inputs exist?
        // Note that this does not check for the presence of actual outputs (see the next check for that),
        // only helps filling in pfMissingInputs (to determine missing vs spent).
        BOOST_FOREACH(const CTxIn txin, tx.vin) {
            if (!view.HaveCoins(txin.prevout.hash)) {
                if (pfMissingInputs)
                    *pfMissingInputs = true;
                return false;
            }
        }

        // are the actual inputs available?
        if (!tx.HaveInputs(view))
            return state.Invalid(error("CTxMemPool::accept() : inputs already spent"));

        // Bring the best block into scope
        view.GetBestBlock();

        // we have all inputs cached now, so switch back to dummy, so we don't need to keep lock on mempool
        view.SetBackend(dummy);
        }

        // Check for non-standard pay-to-script-hash in inputs
        if (!tx.AreInputsStandard(view) && !fTestNet)
            return error("CTxMemPool::accept() : nonstandard transaction input");

        // Note: if you modify this code to accept non-standard transactions, then
        // you should add code here to check that the transaction does a
        // reasonable number of ECDSA signature verifications.

        int64 nFees = tx.GetValueIn(view)-tx.GetValueOut();
        unsigned int nSize = ::GetSerializeSize(tx, SER_NETWORK, PROTOCOL_VERSION);

        // Don't accept it if it can't get into a block
        int64 txMinFee = tx.GetMinFee(1000, true, GMF_RELAY);
        if (fLimitFree && nFees < txMinFee)
            return error("CTxMemPool::accept() : not enough fees %s, %"PRI64d" < %"PRI64d,
                         hash.ToString().c_str(),
                         nFees, txMinFee);

        // Continuously rate-limit free transactions
        // This mitigates 'penny-flooding' -- sending thousands of free transactions just to
        // be annoying or make others' transactions take longer to confirm.
        if (fLimitFree && nFees < CTransaction::nMinRelayTxFee)
        {
            static double dFreeCount;
            static int64 nLastTime;
            int64 nNow = GetTime();

            LOCK(cs);

            // Use an exponentially decaying ~10-minute window:
            dFreeCount *= pow(1.0 - 1.0/600.0, (double)(nNow - nLastTime));
            nLastTime = nNow;
            // -limitfreerelay unit is thousand-bytes-per-minute
            // At default rate it would take over a month to fill 1GB
            if (dFreeCount >= GetArg("-limitfreerelay", 15)*10*1000)
                return error("CTxMemPool::accept() : free transaction rejected by rate limiter");
            if (fDebug)
                printf("Rate limit dFreeCount: %g => %g\n", dFreeCount, dFreeCount+nSize);
            dFreeCount += nSize;
        }

        if (fRejectInsaneFee && nFees > CTransaction::nMinRelayTxFee * 1000)
            return error("CTxMemPool::accept() : insane fees %s, %"PRI64d" > %"PRI64d,
                         hash.ToString().c_str(),
                         nFees, CTransaction::nMinRelayTxFee * 1000);

        // Check against previous transactions
        // This is done last to help prevent CPU exhaustion denial-of-service attacks.
        if (!tx.CheckInputs(state, view, true, SCRIPT_VERIFY_P2SH | SCRIPT_VERIFY_STRICTENC))
        {
            return error("CTxMemPool::accept() : ConnectInputs failed %s", hash.ToString().c_str());
        }
    }

    // Store transaction in memory
    {
        LOCK(cs);
        if (ptxOld)
        {
            printf("CTxMemPool::accept() : replacing tx %s with new version\n", ptxOld->GetHash().ToString().c_str());
            remove(*ptxOld);
        }
        addUnchecked(hash, tx);
    }

    ///// are we sure this is ok when loading transactions or restoring block txes
    // If updated, erase old tx from wallet
    if (ptxOld)
        EraseFromWallets(ptxOld->GetHash());
    SyncWithWallets(hash, tx, NULL, true);

    return true;
}

bool CTransaction::AcceptToMemoryPool(CValidationState &state, bool fCheckInputs, bool fLimitFree, bool* pfMissingInputs, bool fRejectInsaneFee)
{
    try {
        return mempool.accept(state, *this, fCheckInputs, fLimitFree, pfMissingInputs, fRejectInsaneFee);
    } catch(std::runtime_error &e) {
        return state.Abort(_("System error: ") + e.what());
    }
}

bool CTxMemPool::addUnchecked(const uint256& hash, const CTransaction &tx)
{
    // Add to memory pool without checking anything.  Don't call this directly,
    // call CTxMemPool::accept to properly check the transaction first.
    {
        mapTx[hash] = tx;
        for (unsigned int i = 0; i < tx.vin.size(); i++)
            mapNextTx[tx.vin[i].prevout] = CInPoint(&mapTx[hash], i);
        nTransactionsUpdated++;
    }
    return true;
}


bool CTxMemPool::remove(const CTransaction &tx, bool fRecursive)
{
    // Remove transaction from memory pool
    {
        LOCK(cs);
        uint256 hash = tx.GetHash();
        if (fRecursive) {
            for (unsigned int i = 0; i < tx.vout.size(); i++) {
                std::map<COutPoint, CInPoint>::iterator it = mapNextTx.find(COutPoint(hash, i));
                if (it != mapNextTx.end())
                    remove(*it->second.ptx, true);
            }
        }
        if (mapTx.count(hash))
        {
            BOOST_FOREACH(const CTxIn& txin, tx.vin)
                mapNextTx.erase(txin.prevout);
            mapTx.erase(hash);
            nTransactionsUpdated++;
        }
    }
    return true;
}

bool CTxMemPool::removeConflicts(const CTransaction &tx)
{
    // Remove transactions which depend on inputs of tx, recursively
    LOCK(cs);
    BOOST_FOREACH(const CTxIn &txin, tx.vin) {
        std::map<COutPoint, CInPoint>::iterator it = mapNextTx.find(txin.prevout);
        if (it != mapNextTx.end()) {
            const CTransaction &txConflict = *it->second.ptx;
            if (txConflict != tx)
                remove(txConflict, true);
        }
    }
    return true;
}

void CTxMemPool::clear()
{
    LOCK(cs);
    mapTx.clear();
    mapNextTx.clear();
    ++nTransactionsUpdated;
}

void CTxMemPool::queryHashes(std::vector<uint256>& vtxid)
{
    vtxid.clear();

    LOCK(cs);
    vtxid.reserve(mapTx.size());
    for (map<uint256, CTransaction>::iterator mi = mapTx.begin(); mi != mapTx.end(); ++mi)
        vtxid.push_back((*mi).first);
}




int CMerkleTx::GetDepthInMainChainINTERNAL(CBlockIndex* &pindexRet) const
{
    if (hashBlock == 0 || nIndex == -1)
        return 0;

    // Find the block it claims to be in
    map<uint256, CBlockIndex*>::iterator mi = mapBlockIndex.find(hashBlock);
    if (mi == mapBlockIndex.end())
        return 0;
    CBlockIndex* pindex = (*mi).second;
    if (!pindex || !pindex->IsInMainChain())
        return 0;

    // Make sure the merkle branch connects to this block
    if (!fMerkleVerified)
    {
        if (CBlock::CheckMerkleBranch(GetHash(), vMerkleBranch, nIndex) != pindex->hashMerkleRoot)
            return 0;
        fMerkleVerified = true;
    }

    pindexRet = pindex;
    return pindexBest->nHeight - pindex->nHeight + 1;
}

int CMerkleTx::GetDepthInMainChain(CBlockIndex* &pindexRet) const
{
    int nResult = GetDepthInMainChainINTERNAL(pindexRet);
    if (nResult == 0 && !mempool.exists(GetHash()))
        return -1; // Not in chain, not in mempool

    return nResult;
}

int CMerkleTx::GetBlocksToMaturity() const
{
    if (!IsCoinBase())
        return 0;
    return max(0, (COINBASE_MATURITY+20) - GetDepthInMainChain());
}


bool CMerkleTx::AcceptToMemoryPool(bool fCheckInputs, bool fLimitFree)
{
    CValidationState state;
    return CTransaction::AcceptToMemoryPool(state, fCheckInputs, fLimitFree);
}



bool CWalletTx::AcceptWalletTransaction(bool fCheckInputs)
{
    {
        LOCK(mempool.cs);
        // Add previous supporting transactions first
        BOOST_FOREACH(CMerkleTx& tx, vtxPrev)
        {
            if (!tx.IsCoinBase())
            {
                uint256 hash = tx.GetHash();
                if (!mempool.exists(hash) && pcoinsTip->HaveCoins(hash))
                    tx.AcceptToMemoryPool(fCheckInputs, false);
            }
        }
        return AcceptToMemoryPool(fCheckInputs, false);
    }
    return false;
}


// Return transaction in tx, and if it was found inside a block, its hash is placed in hashBlock
bool GetTransaction(const uint256 &hash, CTransaction &txOut, uint256 &hashBlock, bool fAllowSlow)
{
    CBlockIndex *pindexSlow = NULL;
    {
        LOCK(cs_main);
        {
            LOCK(mempool.cs);
            if (mempool.exists(hash))
            {
                txOut = mempool.lookup(hash);
                return true;
            }
        }

        if (fTxIndex) {
            CDiskTxPos postx;
            if (pblocktree->ReadTxIndex(hash, postx)) {
                CAutoFile file(OpenBlockFile(postx, true), SER_DISK, CLIENT_VERSION);
                CBlockHeader header;
                try {
                    file >> header;
                    fseek(file, postx.nTxOffset, SEEK_CUR);
                    file >> txOut;
                } catch (std::exception &e) {
                    return error("%s() : deserialize or I/O error", __PRETTY_FUNCTION__);
                }
                hashBlock = header.GetHash();
                if (txOut.GetHash() != hash)
                    return error("%s() : txid mismatch", __PRETTY_FUNCTION__);
                return true;
            }
        }

        if (fAllowSlow) { // use coin database to locate block that contains transaction, and scan it
            int nHeight = -1;
            {
                CCoinsViewCache &view = *pcoinsTip;
                CCoins coins;
                if (view.GetCoins(hash, coins))
                    nHeight = coins.nHeight;
            }
            if (nHeight > 0)
                pindexSlow = FindBlockByHeight(nHeight);
        }
    }

    if (pindexSlow) {
        CBlock block;
        if (block.ReadFromDisk(pindexSlow)) {
            BOOST_FOREACH(const CTransaction &tx, block.vtx) {
                if (tx.GetHash() == hash) {
                    txOut = tx;
                    hashBlock = pindexSlow->GetBlockHash();
                    return true;
                }
            }
        }
    }

    return false;
}






//////////////////////////////////////////////////////////////////////////////
//
// CBlock and CBlockIndex
//

static CBlockIndex* pblockindexFBBHLast;
CBlockIndex* FindBlockByHeight(int nHeight)
{
    CBlockIndex *pblockindex;
    if (nHeight < nBestHeight / 2)
        pblockindex = pindexGenesisBlock;
    else
        pblockindex = pindexBest;
    if (pblockindexFBBHLast && abs(nHeight - pblockindex->nHeight) > abs(nHeight - pblockindexFBBHLast->nHeight))
        pblockindex = pblockindexFBBHLast;
    while (pblockindex->nHeight > nHeight)
        pblockindex = pblockindex->pprev;
    while (pblockindex->nHeight < nHeight)
        pblockindex = pblockindex->pnext;
    pblockindexFBBHLast = pblockindex;
    return pblockindex;
}

bool CBlock::ReadFromDisk(const CBlockIndex* pindex)
{
    if (!ReadFromDisk(pindex->GetBlockPos()))
        return false;
    if (GetHash() != pindex->GetBlockHash())
        return error("CBlock::ReadFromDisk() : GetHash() doesn't match index");
    return true;
}

uint256 static GetOrphanRoot(const CBlockHeader* pblock)
{
    // Work back to the first block in the orphan chain
    while (mapOrphanBlocks.count(pblock->hashPrevBlock))
        pblock = mapOrphanBlocks[pblock->hashPrevBlock];
    return pblock->GetHash();
}

int64 static GetBlockValue(int nHeight, int64 nFees)
{
    int64 nSubsidy = 50 * COIN;

    // Subsidy is cut in half every 1051200 blocks, which will occur approximately every 3 years
    nSubsidy >>= (nHeight / 1051200); // Monacoin: 1051k blocks in ~3 years

    return nSubsidy + nFees;
}

static const int64 nTargetTimespan = 1.1 * 24 * 60 * 60; // old retarget (1.1 days)
static const int64 nTargetTimespanNEW = 1.5 * 60 ; // Monacoin: 1.5 minute
static const int64 nTargetSpacing = 1.5 * 60; // Monacoin: 1.5 minutes
static const int64 nInterval = nTargetTimespan / nTargetSpacing;

//
// minimum amount of work that could possibly be required nTime after
// minimum work required was nBase
//
unsigned int ComputeMinWork(unsigned int nBase, int64 nTime)
{
    // Testnet has min-difficulty blocks
    // after nTargetSpacing*2 time between blocks:
    if (fTestNet && nTime > nTargetSpacing*2)
        return bnProofOfWorkLimit.GetCompact();

    CBigNum bnResult;
    bnResult.SetCompact(nBase);
    while (nTime > 0 && bnResult < bnProofOfWorkLimit)
    {
        if (nBestHeight+1<nSwitchDIGIblock) { 
            // Maximum 400% adjustment...
            bnResult *= 4;
            // ... in best-case exactly 4-times-normal target time
            nTime -= nTargetTimespan*4;
        } else { //digishield
            // Maximum 10% adjustment...
            bnResult = (bnResult * 110) / 100;
            // ... in best-case exactly 4-times-normal target time
            nTime -= nTargetTimespanNEW*4;
        }
    }
    if (bnResult > bnProofOfWorkLimit)
        bnResult = bnProofOfWorkLimit;
    return bnResult.GetCompact();
}

unsigned int static GetNextWorkRequired_V1(const CBlockIndex* pindexLast, const CBlockHeader *pblock)
{
    unsigned int nProofOfWorkLimit = bnProofOfWorkLimit.GetCompact();
    int nHeight = pindexLast->nHeight + 1;
    const bool fNewDifficultyProtocol = (nHeight >= nSwitchDIGIblock);

    int64 retargetTimespan = nTargetTimespan;
    int64 retargetSpacing = nTargetSpacing;
    int64 retargetInterval = nInterval;

    if (fNewDifficultyProtocol) {
        retargetInterval = nTargetTimespanNEW / nTargetSpacing;
        retargetTimespan = nTargetTimespanNEW;
    }


    // Genesis block
    if (pindexLast == NULL)
        return nProofOfWorkLimit;

    // Only change once per interval
    if ((pindexLast->nHeight+1) % retargetInterval != 0)
    {
        // Special difficulty rule for testnet:
        if (fTestNet)
        {
            // If the new block's timestamp is more than 2* nTargetSpacing minutes
            // then allow mining of a min-difficulty block.
            if (pblock->nTime > pindexLast->nTime + retargetSpacing*2)
                return nProofOfWorkLimit;
            else
            {
                // Return the last non-special-min-difficulty-rules-block
                const CBlockIndex* pindex = pindexLast;
                while (pindex->pprev && pindex->nHeight % retargetInterval != 0 && pindex->nBits == nProofOfWorkLimit)
                    pindex = pindex->pprev;
                return pindex->nBits;
            }
        }

        return pindexLast->nBits;
    }

    // Monacoin: This fixes an issue where a 51% attack can change difficulty at will.
    // Go back the full period unless it's the first retarget after genesis. Code courtesy of Art Forz
    int blockstogoback = retargetInterval-1;
    if ((pindexLast->nHeight+1) != retargetInterval)
        blockstogoback = retargetInterval;

    // Go back by what we want to be 14 days worth of blocks
    const CBlockIndex* pindexFirst = pindexLast;
    for (int i = 0; pindexFirst && i < blockstogoback; i++)
        pindexFirst = pindexFirst->pprev;
    assert(pindexFirst);

    // Limit adjustment step
    int64 nActualTimespan = pindexLast->GetBlockTime() - pindexFirst->GetBlockTime();
    printf("  nActualTimespan = %"PRI64d"  before bounds\n", nActualTimespan);

    CBigNum bnNew;
    bnNew.SetCompact(pindexLast->nBits);

    if (fNewDifficultyProtocol) //DigiShield implementation - thanks to RealSolid & WDC for this code
    {
    // amplitude filter - thanks to daft27 for this code
        nActualTimespan = retargetTimespan + (nActualTimespan - retargetTimespan)/8;
        printf("DIGISHIELD RETARGET\n");
        if (nActualTimespan < (retargetTimespan - (retargetTimespan/4)) ) nActualTimespan = (retargetTimespan - (retargetTimespan/4));
        if (nActualTimespan > (retargetTimespan + (retargetTimespan/2)) ) nActualTimespan = (retargetTimespan + (retargetTimespan/2));
    }
    else 
    {
        if (nActualTimespan < nTargetTimespan/4)
            nActualTimespan = nTargetTimespan/4;
        if (nActualTimespan > nTargetTimespan*4)
            nActualTimespan = nTargetTimespan*4;
    }

    // Retarget
    bnNew *= nActualTimespan;
    bnNew /= retargetTimespan;

    if (bnNew > bnProofOfWorkLimit)
        bnNew = bnProofOfWorkLimit;

    /// debug print
    printf("GetNextWorkRequired RETARGET\n");
    printf("nTargetTimespan = %"PRI64d"    nActualTimespan = %"PRI64d"\n", retargetTimespan, nActualTimespan);
    printf("Before: %08x  %s\n", pindexLast->nBits, CBigNum().SetCompact(pindexLast->nBits).getuint256().ToString().c_str());
    printf("After:  %08x  %s\n", bnNew.GetCompact(), bnNew.getuint256().ToString().c_str());

    return bnNew.GetCompact();
}

unsigned int static KimotoGravityWell(const CBlockIndex* pindexLast, const CBlockHeader *pblock, uint64 TargetBlocksSpacingSeconds, uint64 PastBlocksMin, uint64 PastBlocksMax) {
    /* current difficulty formula, megacoin - kimoto gravity well */
    const CBlockIndex  *BlockLastSolved             = pindexLast;
    const CBlockIndex  *BlockReading                = pindexLast;
    const CBlockHeader *BlockCreating               = pblock;
                        BlockCreating               = BlockCreating;
    uint64              PastBlocksMass              = 0;
    int64               PastRateActualSeconds       = 0;
    int64               PastRateTargetSeconds       = 0;
    double              PastRateAdjustmentRatio     = double(1);
    CBigNum             PastDifficultyAverage;
    CBigNum             PastDifficultyAveragePrev;
    double              EventHorizonDeviation;
    double              EventHorizonDeviationFast;
    double              EventHorizonDeviationSlow;

    if (BlockLastSolved == NULL || BlockLastSolved->nHeight == 0 || (uint64)BlockLastSolved->nHeight < PastBlocksMin) { return bnProofOfWorkLimit.GetCompact(); }

    for (unsigned int i = 1; BlockReading && BlockReading->nHeight > 0; i++) {
        if (PastBlocksMax > 0 && i > PastBlocksMax) { break; }
        PastBlocksMass++;

        if (i == 1) { PastDifficultyAverage.SetCompact(BlockReading->nBits); }
        else        { PastDifficultyAverage = ((CBigNum().SetCompact(BlockReading->nBits) - PastDifficultyAveragePrev) / i) + PastDifficultyAveragePrev; }
        PastDifficultyAveragePrev = PastDifficultyAverage;

        PastRateActualSeconds           = BlockLastSolved->GetBlockTime() - BlockReading->GetBlockTime();
        PastRateTargetSeconds           = TargetBlocksSpacingSeconds * PastBlocksMass;
        PastRateAdjustmentRatio         = double(1);
        if (PastRateActualSeconds < 0) { PastRateActualSeconds = 0; }
        if (PastRateActualSeconds != 0 && PastRateTargetSeconds != 0) {
        PastRateAdjustmentRatio         = double(PastRateTargetSeconds) / double(PastRateActualSeconds);
        }
        EventHorizonDeviation           = 1 + (0.7084 * pow((double(PastBlocksMass)/double(144)), -1.228));
        EventHorizonDeviationFast       = EventHorizonDeviation;
        EventHorizonDeviationSlow       = 1 / EventHorizonDeviation;

        if (PastBlocksMass >= PastBlocksMin) {
            if ((PastRateAdjustmentRatio <= EventHorizonDeviationSlow) || (PastRateAdjustmentRatio >= EventHorizonDeviationFast)) { assert(BlockReading); break; }
        }
        if (BlockReading->pprev == NULL) { assert(BlockReading); break; }
        BlockReading = BlockReading->pprev;
    }

    CBigNum bnNew(PastDifficultyAverage);
    if (PastRateActualSeconds != 0 && PastRateTargetSeconds != 0) {
        bnNew *= PastRateActualSeconds;
        bnNew /= PastRateTargetSeconds;
    }
    if (bnNew > bnProofOfWorkLimit) { bnNew = bnProofOfWorkLimit; }

    /// debug print
    printf("Difficulty Retarget - Kimoto Gravity Well\n");
    printf("PastRateAdjustmentRatio = %g\n", PastRateAdjustmentRatio);
    printf("Before: %08x  %s\n", BlockLastSolved->nBits, CBigNum().SetCompact(BlockLastSolved->nBits).getuint256().ToString().c_str());
    printf("After:  %08x  %s\n", bnNew.GetCompact(), bnNew.getuint256().ToString().c_str());

    return bnNew.GetCompact();
}

unsigned int static GetNextWorkRequired_V2(const CBlockIndex* pindexLast, const CBlockHeader *pblock)
{
    static const int64  BlocksTargetSpacing         = nTargetSpacing;
    unsigned int        TimeDaySeconds              = 60 * 60 * 24;
    int64               PastSecondsMin              = TimeDaySeconds * 0.25;
    int64               PastSecondsMax              = TimeDaySeconds * 7;
    uint64              PastBlocksMin               = PastSecondsMin / BlocksTargetSpacing;
    uint64              PastBlocksMax               = PastSecondsMax / BlocksTargetSpacing; 

    return KimotoGravityWell(pindexLast, pblock, BlocksTargetSpacing, PastBlocksMin, PastBlocksMax);
}

unsigned int static GetNextWorkRequired(const CBlockIndex* pindexLast, const CBlockHeader *pblock)
{
    if(pindexLast->nHeight+1 >= nSwitchKGWblock && pindexLast->nHeight+1 < nSwitchDIGIblock){
        return GetNextWorkRequired_V2(pindexLast, pblock);
    }

    return GetNextWorkRequired_V1(pindexLast, pblock);
}


bool CheckProofOfWork(uint256 hash, unsigned int nBits)
{
    CBigNum bnTarget;
    bnTarget.SetCompact(nBits);

    // Check range
    if (bnTarget <= 0 || bnTarget > bnProofOfWorkLimit)
        return error("CheckProofOfWork() : nBits below minimum work");

    // Check proof of work matches claimed amount
    if (hash > bnTarget.getuint256())
        return error("CheckProofOfWork() : hash doesn't match nBits");

    return true;
}

// Return maximum amount of blocks that other nodes claim to have
int GetNumBlocksOfPeers()
{
    return std::max(cPeerBlockCounts.median(), Checkpoints::GetTotalBlocksEstimate());
}

bool IsInitialBlockDownload()
{
    if (pindexBest == NULL || fImporting || fReindex || nBestHeight < Checkpoints::GetTotalBlocksEstimate())
        return true;
    static int64 nLastUpdate;
    static CBlockIndex* pindexLastBest;
    if (pindexBest != pindexLastBest)
    {
        pindexLastBest = pindexBest;
        nLastUpdate = GetTime();
    }
    return (GetTime() - nLastUpdate < 10 &&
            pindexBest->GetBlockTime() < GetTime() - 24 * 60 * 60);
}

void static InvalidChainFound(CBlockIndex* pindexNew)
{
    if (pindexNew->nChainWork > nBestInvalidWork)
    {
        nBestInvalidWork = pindexNew->nChainWork;
        pblocktree->WriteBestInvalidWork(CBigNum(nBestInvalidWork));
        uiInterface.NotifyBlocksChanged();
    }
    printf("InvalidChainFound: invalid block=%s  height=%d  log2_work=%.8g  date=%s\n",
      pindexNew->GetBlockHash().ToString().c_str(), pindexNew->nHeight,
      log(pindexNew->nChainWork.getdouble())/log(2.0), DateTimeStrFormat("%Y-%m-%d %H:%M:%S",
      pindexNew->GetBlockTime()).c_str());
    printf("InvalidChainFound:  current best=%s  height=%d  log2_work=%.8g  date=%s\n",
      hashBestChain.ToString().c_str(), nBestHeight, log(nBestChainWork.getdouble())/log(2.0),
      DateTimeStrFormat("%Y-%m-%d %H:%M:%S", pindexBest->GetBlockTime()).c_str());
    if (pindexBest && nBestInvalidWork > nBestChainWork + (pindexBest->GetBlockWork() * 6).getuint256())
        printf("InvalidChainFound: Warning: Displayed transactions may not be correct! You may need to upgrade, or other nodes may need to upgrade.\n");
}

void static InvalidBlockFound(CBlockIndex *pindex) {
    pindex->nStatus |= BLOCK_FAILED_VALID;
    pblocktree->WriteBlockIndex(CDiskBlockIndex(pindex));
    setBlockIndexValid.erase(pindex);
    InvalidChainFound(pindex);
    if (pindex->pnext) {
        CValidationState stateDummy;
        ConnectBestBlock(stateDummy); // reorganise away from the failed block
    }
}

bool ConnectBestBlock(CValidationState &state) {
    do {
        CBlockIndex *pindexNewBest;

        {
            std::set<CBlockIndex*,CBlockIndexWorkComparator>::reverse_iterator it = setBlockIndexValid.rbegin();
            if (it == setBlockIndexValid.rend())
                return true;
            pindexNewBest = *it;
        }

        if (pindexNewBest == pindexBest || (pindexBest && pindexNewBest->nChainWork == pindexBest->nChainWork))
            return true; // nothing to do

        // check ancestry
        CBlockIndex *pindexTest = pindexNewBest;
        std::vector<CBlockIndex*> vAttach;
        do {
            if (pindexTest->nStatus & BLOCK_FAILED_MASK) {
                // mark descendants failed
                CBlockIndex *pindexFailed = pindexNewBest;
                while (pindexTest != pindexFailed) {
                    pindexFailed->nStatus |= BLOCK_FAILED_CHILD;
                    setBlockIndexValid.erase(pindexFailed);
                    pblocktree->WriteBlockIndex(CDiskBlockIndex(pindexFailed));
                    pindexFailed = pindexFailed->pprev;
                }
                InvalidChainFound(pindexNewBest);
                break;
            }

            if (pindexBest == NULL || pindexTest->nChainWork > pindexBest->nChainWork)
                vAttach.push_back(pindexTest);

            if (pindexTest->pprev == NULL || pindexTest->pnext != NULL) {
                reverse(vAttach.begin(), vAttach.end());
                BOOST_FOREACH(CBlockIndex *pindexSwitch, vAttach) {
                    boost::this_thread::interruption_point();
                    try {
                        if (!SetBestChain(state, pindexSwitch))
                            return false;
                    } catch(std::runtime_error &e) {
                        return state.Abort(_("System error: ") + e.what());
                    }
                }
                return true;
            }
            pindexTest = pindexTest->pprev;
        } while(true);
    } while(true);
}

void CBlockHeader::UpdateTime(const CBlockIndex* pindexPrev)
{
    nTime = max(pindexPrev->GetMedianTimePast()+1, GetAdjustedTime());

    // Updating time can change work required on testnet:
    if (fTestNet)
        nBits = GetNextWorkRequired(pindexPrev, this);
}











const CTxOut &CTransaction::GetOutputFor(const CTxIn& input, CCoinsViewCache& view)
{
    const CCoins &coins = view.GetCoins(input.prevout.hash);
    assert(coins.IsAvailable(input.prevout.n));
    return coins.vout[input.prevout.n];
}

int64 CTransaction::GetValueIn(CCoinsViewCache& inputs) const
{
    if (IsCoinBase())
        return 0;

    int64 nResult = 0;
    for (unsigned int i = 0; i < vin.size(); i++)
        nResult += GetOutputFor(vin[i], inputs).nValue;

    return nResult;
}

unsigned int CTransaction::GetP2SHSigOpCount(CCoinsViewCache& inputs) const
{
    if (IsCoinBase())
        return 0;

    unsigned int nSigOps = 0;
    for (unsigned int i = 0; i < vin.size(); i++)
    {
        const CTxOut &prevout = GetOutputFor(vin[i], inputs);
        if (prevout.scriptPubKey.IsPayToScriptHash())
            nSigOps += prevout.scriptPubKey.GetSigOpCount(vin[i].scriptSig);
    }
    return nSigOps;
}

void CTransaction::UpdateCoins(CValidationState &state, CCoinsViewCache &inputs, CTxUndo &txundo, int nHeight, const uint256 &txhash) const
{
    bool ret;
    // mark inputs spent
    if (!IsCoinBase()) {
        BOOST_FOREACH(const CTxIn &txin, vin) {
            CCoins &coins = inputs.GetCoins(txin.prevout.hash);
            CTxInUndo undo;
            ret = coins.Spend(txin.prevout, undo);
            assert(ret);
            txundo.vprevout.push_back(undo);
        }
    }

    // add outputs
    assert(inputs.SetCoins(txhash, CCoins(*this, nHeight)));
}

bool CTransaction::HaveInputs(CCoinsViewCache &inputs) const
{
    if (!IsCoinBase()) {
        // first check whether information about the prevout hash is available
        for (unsigned int i = 0; i < vin.size(); i++) {
            const COutPoint &prevout = vin[i].prevout;
            if (!inputs.HaveCoins(prevout.hash))
                return false;
        }

        // then check whether the actual outputs are available
        for (unsigned int i = 0; i < vin.size(); i++) {
            const COutPoint &prevout = vin[i].prevout;
            const CCoins &coins = inputs.GetCoins(prevout.hash);
            if (!coins.IsAvailable(prevout.n))
                return false;
        }
    }
    return true;
}

bool CScriptCheck::operator()() const {
    const CScript &scriptSig = ptxTo->vin[nIn].scriptSig;
    if (!VerifyScript(scriptSig, scriptPubKey, *ptxTo, nIn, nFlags, nHashType))
        return error("CScriptCheck() : %s VerifySignature failed", ptxTo->GetHash().ToString().c_str());
    return true;
}

bool VerifySignature(const CCoins& txFrom, const CTransaction& txTo, unsigned int nIn, unsigned int flags, int nHashType)
{
    return CScriptCheck(txFrom, txTo, nIn, flags, nHashType)();
}

bool CTransaction::CheckInputs(CValidationState &state, CCoinsViewCache &inputs, bool fScriptChecks, unsigned int flags, std::vector<CScriptCheck> *pvChecks) const
{
    if (!IsCoinBase())
    {
        if (pvChecks)
            pvChecks->reserve(vin.size());

        // This doesn't trigger the DoS code on purpose; if it did, it would make it easier
        // for an attacker to attempt to split the network.
        if (!HaveInputs(inputs))
            return state.Invalid(error("CheckInputs() : %s inputs unavailable", GetHash().ToString().c_str()));

        // While checking, GetBestBlock() refers to the parent block.
        // This is also true for mempool checks.
        int nSpendHeight = inputs.GetBestBlock()->nHeight + 1;
        int64 nValueIn = 0;
        int64 nFees = 0;
        for (unsigned int i = 0; i < vin.size(); i++)
        {
            const COutPoint &prevout = vin[i].prevout;
            const CCoins &coins = inputs.GetCoins(prevout.hash);

            // If prev is coinbase, check that it's matured
            if (coins.IsCoinBase()) {
                if (nSpendHeight - coins.nHeight < COINBASE_MATURITY)
                    return state.Invalid(error("CheckInputs() : tried to spend coinbase at depth %d", nSpendHeight - coins.nHeight));
            }

            // Check for negative or overflow input values
            nValueIn += coins.vout[prevout.n].nValue;
            if (!MoneyRange(coins.vout[prevout.n].nValue) || !MoneyRange(nValueIn))
                return state.DoS(100, error("CheckInputs() : txin values out of range"));

        }

        if (nValueIn < GetValueOut())
            return state.DoS(100, error("CheckInputs() : %s value in < value out", GetHash().ToString().c_str()));

        // Tally transaction fees
        int64 nTxFee = nValueIn - GetValueOut();
        if (nTxFee < 0)
            return state.DoS(100, error("CheckInputs() : %s nTxFee < 0", GetHash().ToString().c_str()));
        nFees += nTxFee;
        if (!MoneyRange(nFees))
            return state.DoS(100, error("CheckInputs() : nFees out of range"));

        // The first loop above does all the inexpensive checks.
        // Only if ALL inputs pass do we perform expensive ECDSA signature checks.
        // Helps prevent CPU exhaustion attacks.

        // Skip ECDSA signature verification when connecting blocks
        // before the last block chain checkpoint. This is safe because block merkle hashes are
        // still computed and checked, and any change will be caught at the next checkpoint.
        if (fScriptChecks) {
            for (unsigned int i = 0; i < vin.size(); i++) {
                const COutPoint &prevout = vin[i].prevout;
                const CCoins &coins = inputs.GetCoins(prevout.hash);

                // Verify signature
                CScriptCheck check(coins, *this, i, flags, 0);
                if (pvChecks) {
                    pvChecks->push_back(CScriptCheck());
                    check.swap(pvChecks->back());
                } else if (!check()) {
                    if (flags & SCRIPT_VERIFY_STRICTENC) {
                        // For now, check whether the failure was caused by non-canonical
                        // encodings or not; if so, don't trigger DoS protection.
                        CScriptCheck check(coins, *this, i, flags & (~SCRIPT_VERIFY_STRICTENC), 0);
                        if (check())
                            return state.Invalid();
                    }
                    return state.DoS(100,false);
                }
            }
        }
    }

    return true;
}




bool CBlock::DisconnectBlock(CValidationState &state, CBlockIndex *pindex, CCoinsViewCache &view, bool *pfClean)
{
    assert(pindex == view.GetBestBlock());

    if (pfClean)
        *pfClean = false;

    bool fClean = true;

    CBlockUndo blockUndo;
    CDiskBlockPos pos = pindex->GetUndoPos();
    if (pos.IsNull())
        return error("DisconnectBlock() : no undo data available");
    if (!blockUndo.ReadFromDisk(pos, pindex->pprev->GetBlockHash()))
        return error("DisconnectBlock() : failure reading undo data");

    if (blockUndo.vtxundo.size() + 1 != vtx.size())
        return error("DisconnectBlock() : block and undo data inconsistent");

    // undo transactions in reverse order
    for (int i = vtx.size() - 1; i >= 0; i--) {
        const CTransaction &tx = vtx[i];
        uint256 hash = tx.GetHash();

        // check that all outputs are available
        if (!view.HaveCoins(hash)) {
            fClean = fClean && error("DisconnectBlock() : outputs still spent? database corrupted");
            view.SetCoins(hash, CCoins());
        }
        CCoins &outs = view.GetCoins(hash);

        CCoins outsBlock = CCoins(tx, pindex->nHeight);
        // The CCoins serialization does not serialize negative numbers.
        // No network rules currently depend on the version here, so an inconsistency is harmless
        // but it must be corrected before txout nversion ever influences a network rule.
        if (outsBlock.nVersion < 0)
            outs.nVersion = outsBlock.nVersion;
        if (outs != outsBlock)
            fClean = fClean && error("DisconnectBlock() : added transaction mismatch? database corrupted");

        // remove outputs
        outs = CCoins();

        // restore inputs
        if (i > 0) { // not coinbases
            const CTxUndo &txundo = blockUndo.vtxundo[i-1];
            if (txundo.vprevout.size() != tx.vin.size())
                return error("DisconnectBlock() : transaction and undo data inconsistent");
            for (unsigned int j = tx.vin.size(); j-- > 0;) {
                const COutPoint &out = tx.vin[j].prevout;
                const CTxInUndo &undo = txundo.vprevout[j];
                CCoins coins;
                view.GetCoins(out.hash, coins); // this can fail if the prevout was already entirely spent
                if (undo.nHeight != 0) {
                    // undo data contains height: this is the last output of the prevout tx being spent
                    if (!coins.IsPruned())
                        fClean = fClean && error("DisconnectBlock() : undo data overwriting existing transaction");
                    coins = CCoins();
                    coins.fCoinBase = undo.fCoinBase;
                    coins.nHeight = undo.nHeight;
                    coins.nVersion = undo.nVersion;
                } else {
                    if (coins.IsPruned())
                        fClean = fClean && error("DisconnectBlock() : undo data adding output to missing transaction");
                }
                if (coins.IsAvailable(out.n))
                    fClean = fClean && error("DisconnectBlock() : undo data overwriting existing output");
                if (coins.vout.size() < out.n+1)
                    coins.vout.resize(out.n+1);
                coins.vout[out.n] = undo.txout;
                if (!view.SetCoins(out.hash, coins))
                    return error("DisconnectBlock() : cannot restore coin inputs");
            }
        }
    }

    // move best block pointer to prevout block
    view.SetBestBlock(pindex->pprev);

    if (pfClean) {
        *pfClean = fClean;
        return true;
    } else {
        return fClean;
    }
}

void static FlushBlockFile(bool fFinalize = false)
{
    LOCK(cs_LastBlockFile);

    CDiskBlockPos posOld(nLastBlockFile, 0);

    FILE *fileOld = OpenBlockFile(posOld);
    if (fileOld) {
        if (fFinalize)
            TruncateFile(fileOld, infoLastBlockFile.nSize);
        FileCommit(fileOld);
        fclose(fileOld);
    }

    fileOld = OpenUndoFile(posOld);
    if (fileOld) {
        if (fFinalize)
            TruncateFile(fileOld, infoLastBlockFile.nUndoSize);
        FileCommit(fileOld);
        fclose(fileOld);
    }
}

bool FindUndoPos(CValidationState &state, int nFile, CDiskBlockPos &pos, unsigned int nAddSize);

static CCheckQueue<CScriptCheck> scriptcheckqueue(128);

void ThreadScriptCheck() {
    RenameThread("bitcoin-scriptch");
    scriptcheckqueue.Thread();
}

bool CBlock::ConnectBlock(CValidationState &state, CBlockIndex* pindex, CCoinsViewCache &view, bool fJustCheck)
{
    // Check it again in case a previous version let a bad block in
    if (!CheckBlock(state, !fJustCheck, !fJustCheck))
        return false;

    // verify that the view's current state corresponds to the previous block
    assert(pindex->pprev == view.GetBestBlock());

    // Special case for the genesis block, skipping connection of its transactions
    // (its coinbase is unspendable)
    if (GetHash() == hashGenesisBlock) {
        view.SetBestBlock(pindex);
        pindexGenesisBlock = pindex;
        return true;
    }

    bool fScriptChecks = pindex->nHeight >= Checkpoints::GetTotalBlocksEstimate();

    // Do not allow blocks that contain transactions which 'overwrite' older transactions,
    // unless those are already completely spent.
    // If such overwrites are allowed, coinbases and transactions depending upon those
    // can be duplicated to remove the ability to spend the first instance -- even after
    // being sent to another address.
    // See BIP30 and http://r6.ca/blog/20120206T005236Z.html for more information.
    // This logic is not necessary for memory pool transactions, as AcceptToMemoryPool
    // already refuses previously-known transaction ids entirely.
    // This rule was originally applied all blocks whose timestamp was after October 1, 2012, 0:00 UTC.
    // Now that the whole chain is irreversibly beyond that time it is applied to all blocks,
    // this prevents exploiting the issue against nodes in their initial block download.
    bool fEnforceBIP30 = true;

    if (fEnforceBIP30) {
        for (unsigned int i=0; i<vtx.size(); i++) {
            uint256 hash = GetTxHash(i);
            if (view.HaveCoins(hash) && !view.GetCoins(hash).IsPruned())
                return state.DoS(100, error("ConnectBlock() : tried to overwrite transaction"));
        }
    }

    // BIP16 didn't become active until Oct 1 2012
    int64 nBIP16SwitchTime = 1349049600;
    bool fStrictPayToScriptHash = (pindex->nTime >= nBIP16SwitchTime);

    unsigned int flags = SCRIPT_VERIFY_NOCACHE |
                         (fStrictPayToScriptHash ? SCRIPT_VERIFY_P2SH : SCRIPT_VERIFY_NONE);

    CBlockUndo blockundo;

    CCheckQueueControl<CScriptCheck> control(fScriptChecks && nScriptCheckThreads ? &scriptcheckqueue : NULL);

    int64 nStart = GetTimeMicros();
    int64 nFees = 0;
    int nInputs = 0;
    unsigned int nSigOps = 0;
    CDiskTxPos pos(pindex->GetBlockPos(), GetSizeOfCompactSize(vtx.size()));
    std::vector<std::pair<uint256, CDiskTxPos> > vPos;
    vPos.reserve(vtx.size());
    for (unsigned int i=0; i<vtx.size(); i++)
    {
        const CTransaction &tx = vtx[i];

        nInputs += tx.vin.size();
        nSigOps += tx.GetLegacySigOpCount();
        if (nSigOps > MAX_BLOCK_SIGOPS)
            return state.DoS(100, error("ConnectBlock() : too many sigops"));

        if (!tx.IsCoinBase())
        {
            if (!tx.HaveInputs(view))
                return state.DoS(100, error("ConnectBlock() : inputs missing/spent"));

            if (fStrictPayToScriptHash)
            {
                // Add in sigops done by pay-to-script-hash inputs;
                // this is to prevent a "rogue miner" from creating
                // an incredibly-expensive-to-validate block.
                nSigOps += tx.GetP2SHSigOpCount(view);
                if (nSigOps > MAX_BLOCK_SIGOPS)
                     return state.DoS(100, error("ConnectBlock() : too many sigops"));
            }

            nFees += tx.GetValueIn(view)-tx.GetValueOut();

            std::vector<CScriptCheck> vChecks;
            if (!tx.CheckInputs(state, view, fScriptChecks, flags, nScriptCheckThreads ? &vChecks : NULL))
                return false;
            control.Add(vChecks);
        }

        CTxUndo txundo;
        tx.UpdateCoins(state, view, txundo, pindex->nHeight, GetTxHash(i));
        if (!tx.IsCoinBase())
            blockundo.vtxundo.push_back(txundo);

        vPos.push_back(std::make_pair(GetTxHash(i), pos));
        pos.nTxOffset += ::GetSerializeSize(tx, SER_DISK, CLIENT_VERSION);
    }
    int64 nTime = GetTimeMicros() - nStart;
    if (fBenchmark)
        printf("- Connect %u transactions: %.2fms (%.3fms/tx, %.3fms/txin)\n", (unsigned)vtx.size(), 0.001 * nTime, 0.001 * nTime / vtx.size(), nInputs <= 1 ? 0 : 0.001 * nTime / (nInputs-1));

    if (vtx[0].GetValueOut() > GetBlockValue(pindex->nHeight, nFees))
        return state.DoS(100, error("ConnectBlock() : coinbase pays too much (actual=%"PRI64d" vs limit=%"PRI64d")", vtx[0].GetValueOut(), GetBlockValue(pindex->nHeight, nFees)));

    if (!control.Wait())
        return state.DoS(100, false);
    int64 nTime2 = GetTimeMicros() - nStart;
    if (fBenchmark)
        printf("- Verify %u txins: %.2fms (%.3fms/txin)\n", nInputs - 1, 0.001 * nTime2, nInputs <= 1 ? 0 : 0.001 * nTime2 / (nInputs-1));

    if (fJustCheck)
        return true;

    // Write undo information to disk
    if (pindex->GetUndoPos().IsNull() || (pindex->nStatus & BLOCK_VALID_MASK) < BLOCK_VALID_SCRIPTS)
    {
        if (pindex->GetUndoPos().IsNull()) {
            CDiskBlockPos pos;
            if (!FindUndoPos(state, pindex->nFile, pos, ::GetSerializeSize(blockundo, SER_DISK, CLIENT_VERSION) + 40))
                return error("ConnectBlock() : FindUndoPos failed");
            if (!blockundo.WriteToDisk(pos, pindex->pprev->GetBlockHash()))
                return state.Abort(_("Failed to write undo data"));

            // update nUndoPos in block index
            pindex->nUndoPos = pos.nPos;
            pindex->nStatus |= BLOCK_HAVE_UNDO;
        }

        pindex->nStatus = (pindex->nStatus & ~BLOCK_VALID_MASK) | BLOCK_VALID_SCRIPTS;

        CDiskBlockIndex blockindex(pindex);
        if (!pblocktree->WriteBlockIndex(blockindex))
            return state.Abort(_("Failed to write block index"));
    }

    if (fTxIndex)
        if (!pblocktree->WriteTxIndex(vPos))
            return state.Abort(_("Failed to write transaction index"));

    // add this block to the view's block chain
    assert(view.SetBestBlock(pindex));

    // Watch for transactions paying to me
    for (unsigned int i=0; i<vtx.size(); i++)
        SyncWithWallets(GetTxHash(i), vtx[i], this, true);

    return true;
}

bool SetBestChain(CValidationState &state, CBlockIndex* pindexNew)
{
    // All modifications to the coin state will be done in this cache.
    // Only when all have succeeded, we push it to pcoinsTip.
    CCoinsViewCache view(*pcoinsTip, true);

    // Find the fork (typically, there is none)
    CBlockIndex* pfork = view.GetBestBlock();
    CBlockIndex* plonger = pindexNew;
    while (pfork && pfork != plonger)
    {
        while (plonger->nHeight > pfork->nHeight) {
            plonger = plonger->pprev;
            assert(plonger != NULL);
        }
        if (pfork == plonger)
            break;
        pfork = pfork->pprev;
        assert(pfork != NULL);
    }

    // List of what to disconnect (typically nothing)
    vector<CBlockIndex*> vDisconnect;
    for (CBlockIndex* pindex = view.GetBestBlock(); pindex != pfork; pindex = pindex->pprev)
        vDisconnect.push_back(pindex);

    // List of what to connect (typically only pindexNew)
    vector<CBlockIndex*> vConnect;
    for (CBlockIndex* pindex = pindexNew; pindex != pfork; pindex = pindex->pprev)
        vConnect.push_back(pindex);
    reverse(vConnect.begin(), vConnect.end());

    if (vDisconnect.size() > 0) {
        printf("REORGANIZE: Disconnect %"PRIszu" blocks; %s..\n", vDisconnect.size(), pfork->GetBlockHash().ToString().c_str());
        printf("REORGANIZE: Connect %"PRIszu" blocks; ..%s\n", vConnect.size(), pindexNew->GetBlockHash().ToString().c_str());
    }

    // Disconnect shorter branch
    vector<CTransaction> vResurrect;
    BOOST_FOREACH(CBlockIndex* pindex, vDisconnect) {
        CBlock block;
        if (!block.ReadFromDisk(pindex))
            return state.Abort(_("Failed to read block"));
        int64 nStart = GetTimeMicros();
        if (!block.DisconnectBlock(state, pindex, view))
            return error("SetBestBlock() : DisconnectBlock %s failed", pindex->GetBlockHash().ToString().c_str());
        if (fBenchmark)
            printf("- Disconnect: %.2fms\n", (GetTimeMicros() - nStart) * 0.001);

        // Queue memory transactions to resurrect.
        // We only do this for blocks after the last checkpoint (reorganisation before that
        // point should only happen with -reindex/-loadblock, or a misbehaving peer.
        BOOST_FOREACH(const CTransaction& tx, block.vtx)
            if (!tx.IsCoinBase() && pindex->nHeight > Checkpoints::GetTotalBlocksEstimate())
                vResurrect.push_back(tx);
    }

    // Connect longer branch
    vector<CTransaction> vDelete;
    BOOST_FOREACH(CBlockIndex *pindex, vConnect) {
        CBlock block;
        if (!block.ReadFromDisk(pindex))
            return state.Abort(_("Failed to read block"));
        int64 nStart = GetTimeMicros();
        if (!block.ConnectBlock(state, pindex, view)) {
            if (state.IsInvalid()) {
                InvalidChainFound(pindexNew);
                InvalidBlockFound(pindex);
            }
            return error("SetBestBlock() : ConnectBlock %s failed", pindex->GetBlockHash().ToString().c_str());
        }
        if (fBenchmark)
            printf("- Connect: %.2fms\n", (GetTimeMicros() - nStart) * 0.001);

        // Queue memory transactions to delete
        BOOST_FOREACH(const CTransaction& tx, block.vtx)
            vDelete.push_back(tx);
    }

    // Flush changes to global coin state
    int64 nStart = GetTimeMicros();
    int nModified = view.GetCacheSize();
    assert(view.Flush());
    int64 nTime = GetTimeMicros() - nStart;
    if (fBenchmark)
        printf("- Flush %i transactions: %.2fms (%.4fms/tx)\n", nModified, 0.001 * nTime, 0.001 * nTime / nModified);

    // Make sure it's successfully written to disk before changing memory structure
    bool fIsInitialDownload = IsInitialBlockDownload();
    if (!fIsInitialDownload || pcoinsTip->GetCacheSize() > nCoinCacheSize) {
        // Typical CCoins structures on disk are around 100 bytes in size.
        // Pushing a new one to the database can cause it to be written
        // twice (once in the log, and once in the tables). This is already
        // an overestimation, as most will delete an existing entry or
        // overwrite one. Still, use a conservative safety factor of 2.
        if (!CheckDiskSpace(100 * 2 * 2 * pcoinsTip->GetCacheSize()))
            return state.Error();
        FlushBlockFile();
        pblocktree->Sync();
        if (!pcoinsTip->Flush())
            return state.Abort(_("Failed to write to coin database"));
    }

    // At this point, all changes have been done to the database.
    // Proceed by updating the memory structures.

    // Disconnect shorter branch
    BOOST_FOREACH(CBlockIndex* pindex, vDisconnect)
        if (pindex->pprev)
            pindex->pprev->pnext = NULL;

    // Connect longer branch
    BOOST_FOREACH(CBlockIndex* pindex, vConnect)
        if (pindex->pprev)
            pindex->pprev->pnext = pindex;

    // Resurrect memory transactions that were in the disconnected branch
    BOOST_FOREACH(CTransaction& tx, vResurrect) {
        // ignore validation errors in resurrected transactions
        CValidationState stateDummy;
        if (!tx.AcceptToMemoryPool(stateDummy, true, false))
            mempool.remove(tx, true);
    }

    // Delete redundant memory transactions that are in the connected branch
    BOOST_FOREACH(CTransaction& tx, vDelete) {
        mempool.remove(tx);
        mempool.removeConflicts(tx);
    }

    // Update best block in wallet (so we can detect restored wallets)
    if ((pindexNew->nHeight % 20160) == 0 || (!fIsInitialDownload && (pindexNew->nHeight % 144) == 0))
    {
        const CBlockLocator locator(pindexNew);
        ::SetBestChain(locator);
    }

    // New best block
    hashBestChain = pindexNew->GetBlockHash();
    pindexBest = pindexNew;
    pblockindexFBBHLast = NULL;
    nBestHeight = pindexBest->nHeight;
    nBestChainWork = pindexNew->nChainWork;
    nTimeBestReceived = GetTime();
    nTransactionsUpdated++;
    printf("SetBestChain: new best=%s  height=%d  log2_work=%.8g  tx=%lu  date=%s \n",
      hashBestChain.ToString().c_str(), nBestHeight, log(nBestChainWork.getdouble())/log(2.0), (unsigned long)pindexNew->nChainTx,
      DateTimeStrFormat("%Y-%m-%d %H:%M:%S", pindexBest->GetBlockTime()).c_str());

    // Check the version of the last 100 blocks to see if we need to upgrade:
    if (!fIsInitialDownload)
    {
        int nUpgraded = 0;
        const CBlockIndex* pindex = pindexBest;
        for (int i = 0; i < 100 && pindex != NULL; i++)
        {
            if (pindex->nVersion > CBlock::CURRENT_VERSION)
                ++nUpgraded;
            pindex = pindex->pprev;
        }
        if (nUpgraded > 0)
            printf("SetBestChain: %d of last 100 blocks above version %d\n", nUpgraded, CBlock::CURRENT_VERSION);
        if (nUpgraded > 100/2)
            // strMiscWarning is read by GetWarnings(), called by Qt and the JSON-RPC code to warn the user:
            strMiscWarning = _("Warning: This version is obsolete, upgrade required!");
    }

    std::string strCmd = GetArg("-blocknotify", "");

    if (!fIsInitialDownload && !strCmd.empty())
    {
        boost::replace_all(strCmd, "%s", hashBestChain.GetHex());
        boost::thread t(runCommand, strCmd); // thread runs free
    }

    return true;
}


bool CBlock::AddToBlockIndex(CValidationState &state, const CDiskBlockPos &pos)
{
    // Check for duplicate
    uint256 hash = GetHash();
    if (mapBlockIndex.count(hash))
        return state.Invalid(error("AddToBlockIndex() : %s already exists", hash.ToString().c_str()));

    // Construct new block index object
    CBlockIndex* pindexNew = new CBlockIndex(*this);
    assert(pindexNew);
    map<uint256, CBlockIndex*>::iterator mi = mapBlockIndex.insert(make_pair(hash, pindexNew)).first;
    pindexNew->phashBlock = &((*mi).first);
    map<uint256, CBlockIndex*>::iterator miPrev = mapBlockIndex.find(hashPrevBlock);
    if (miPrev != mapBlockIndex.end())
    {
        pindexNew->pprev = (*miPrev).second;
        pindexNew->nHeight = pindexNew->pprev->nHeight + 1;
    }
    pindexNew->nTx = vtx.size();
    pindexNew->nChainWork = (pindexNew->pprev ? pindexNew->pprev->nChainWork : 0) + pindexNew->GetBlockWork().getuint256();
    pindexNew->nChainTx = (pindexNew->pprev ? pindexNew->pprev->nChainTx : 0) + pindexNew->nTx;
    pindexNew->nFile = pos.nFile;
    pindexNew->nDataPos = pos.nPos;
    pindexNew->nUndoPos = 0;
    pindexNew->nStatus = BLOCK_VALID_TRANSACTIONS | BLOCK_HAVE_DATA;
    setBlockIndexValid.insert(pindexNew);

    if (!pblocktree->WriteBlockIndex(CDiskBlockIndex(pindexNew)))
        return state.Abort(_("Failed to write block index"));

    // New best?
    if (!ConnectBestBlock(state))
        return false;

    if (pindexNew == pindexBest)
    {
        // Notify UI to display prev block's coinbase if it was ours
        static uint256 hashPrevBestCoinBase;
        UpdatedTransaction(hashPrevBestCoinBase);
        hashPrevBestCoinBase = GetTxHash(0);
    }

    if (!pblocktree->Flush())
        return state.Abort(_("Failed to sync block index"));

    uiInterface.NotifyBlocksChanged();
    return true;
}


bool FindBlockPos(CValidationState &state, CDiskBlockPos &pos, unsigned int nAddSize, unsigned int nHeight, uint64 nTime, bool fKnown = false)
{
    bool fUpdatedLast = false;

    LOCK(cs_LastBlockFile);

    if (fKnown) {
        if (nLastBlockFile != pos.nFile) {
            nLastBlockFile = pos.nFile;
            infoLastBlockFile.SetNull();
            pblocktree->ReadBlockFileInfo(nLastBlockFile, infoLastBlockFile);
            fUpdatedLast = true;
        }
    } else {
        while (infoLastBlockFile.nSize + nAddSize >= MAX_BLOCKFILE_SIZE) {
            printf("Leaving block file %i: %s\n", nLastBlockFile, infoLastBlockFile.ToString().c_str());
            FlushBlockFile(true);
            nLastBlockFile++;
            infoLastBlockFile.SetNull();
            pblocktree->ReadBlockFileInfo(nLastBlockFile, infoLastBlockFile); // check whether data for the new file somehow already exist; can fail just fine
            fUpdatedLast = true;
        }
        pos.nFile = nLastBlockFile;
        pos.nPos = infoLastBlockFile.nSize;
    }

    infoLastBlockFile.nSize += nAddSize;
    infoLastBlockFile.AddBlock(nHeight, nTime);

    if (!fKnown) {
        unsigned int nOldChunks = (pos.nPos + BLOCKFILE_CHUNK_SIZE - 1) / BLOCKFILE_CHUNK_SIZE;
        unsigned int nNewChunks = (infoLastBlockFile.nSize + BLOCKFILE_CHUNK_SIZE - 1) / BLOCKFILE_CHUNK_SIZE;
        if (nNewChunks > nOldChunks) {
            if (CheckDiskSpace(nNewChunks * BLOCKFILE_CHUNK_SIZE - pos.nPos)) {
                FILE *file = OpenBlockFile(pos);
                if (file) {
                    printf("Pre-allocating up to position 0x%x in blk%05u.dat\n", nNewChunks * BLOCKFILE_CHUNK_SIZE, pos.nFile);
                    AllocateFileRange(file, pos.nPos, nNewChunks * BLOCKFILE_CHUNK_SIZE - pos.nPos);
                    fclose(file);
                }
            }
            else
                return state.Error();
        }
    }

    if (!pblocktree->WriteBlockFileInfo(nLastBlockFile, infoLastBlockFile))
        return state.Abort(_("Failed to write file info"));
    if (fUpdatedLast)
        pblocktree->WriteLastBlockFile(nLastBlockFile);

    return true;
}

bool FindUndoPos(CValidationState &state, int nFile, CDiskBlockPos &pos, unsigned int nAddSize)
{
    pos.nFile = nFile;

    LOCK(cs_LastBlockFile);

    unsigned int nNewSize;
    if (nFile == nLastBlockFile) {
        pos.nPos = infoLastBlockFile.nUndoSize;
        nNewSize = (infoLastBlockFile.nUndoSize += nAddSize);
        if (!pblocktree->WriteBlockFileInfo(nLastBlockFile, infoLastBlockFile))
            return state.Abort(_("Failed to write block info"));
    } else {
        CBlockFileInfo info;
        if (!pblocktree->ReadBlockFileInfo(nFile, info))
            return state.Abort(_("Failed to read block info"));
        pos.nPos = info.nUndoSize;
        nNewSize = (info.nUndoSize += nAddSize);
        if (!pblocktree->WriteBlockFileInfo(nFile, info))
            return state.Abort(_("Failed to write block info"));
    }

    unsigned int nOldChunks = (pos.nPos + UNDOFILE_CHUNK_SIZE - 1) / UNDOFILE_CHUNK_SIZE;
    unsigned int nNewChunks = (nNewSize + UNDOFILE_CHUNK_SIZE - 1) / UNDOFILE_CHUNK_SIZE;
    if (nNewChunks > nOldChunks) {
        if (CheckDiskSpace(nNewChunks * UNDOFILE_CHUNK_SIZE - pos.nPos)) {
            FILE *file = OpenUndoFile(pos);
            if (file) {
                printf("Pre-allocating up to position 0x%x in rev%05u.dat\n", nNewChunks * UNDOFILE_CHUNK_SIZE, pos.nFile);
                AllocateFileRange(file, pos.nPos, nNewChunks * UNDOFILE_CHUNK_SIZE - pos.nPos);
                fclose(file);
            }
        }
        else
            return state.Error();
    }

    return true;
}


bool CBlock::CheckBlock(CValidationState &state, bool fCheckPOW, bool fCheckMerkleRoot) const
{
    // These are checks that are independent of context
    // that can be verified before saving an orphan block.

    // Size limits
    if (vtx.empty() || vtx.size() > MAX_BLOCK_SIZE || ::GetSerializeSize(*this, SER_NETWORK, PROTOCOL_VERSION) > MAX_BLOCK_SIZE)
        return state.DoS(100, error("CheckBlock() : size limits failed"));

    // Monacoin: Special short-term limits to avoid 10,000 BDB lock limit:
    if (GetBlockTime() < 1376568000)  // stop enforcing 15 August 2013 00:00:00
    {
        // Rule is: #unique txids referenced <= 4,500
        // ... to prevent 10,000 BDB lock exhaustion on old clients
        set<uint256> setTxIn;
        for (size_t i = 0; i < vtx.size(); i++)
        {
            setTxIn.insert(vtx[i].GetHash());
            if (i == 0) continue; // skip coinbase txin
            BOOST_FOREACH(const CTxIn& txin, vtx[i].vin)
                setTxIn.insert(txin.prevout.hash);
        }
        size_t nTxids = setTxIn.size();
        if (nTxids > 4500)
            return error("CheckBlock() : 15 August maxlocks violation");
    }

    // Check proof of work matches claimed amount
    if (fCheckPOW && !CheckProofOfWork(GetPoWHash(), nBits))
        return state.DoS(50, error("CheckBlock() : proof of work failed"));

    // Check timestamp
    if (GetBlockTime() > GetAdjustedTime() + 2 * 60 * 60)
        return state.Invalid(error("CheckBlock() : block timestamp too far in the future"));

    // First transaction must be coinbase, the rest must not be
    if (vtx.empty() || !vtx[0].IsCoinBase())
        return state.DoS(100, error("CheckBlock() : first tx is not coinbase"));
    for (unsigned int i = 1; i < vtx.size(); i++)
        if (vtx[i].IsCoinBase())
            return state.DoS(100, error("CheckBlock() : more than one coinbase"));

    // Check transactions
    BOOST_FOREACH(const CTransaction& tx, vtx)
        if (!tx.CheckTransaction(state))
            return error("CheckBlock() : CheckTransaction failed");

    // Build the merkle tree already. We need it anyway later, and it makes the
    // block cache the transaction hashes, which means they don't need to be
    // recalculated many times during this block's validation.
    BuildMerkleTree();

    // Check for duplicate txids. This is caught by ConnectInputs(),
    // but catching it earlier avoids a potential DoS attack:
    set<uint256> uniqueTx;
    for (unsigned int i=0; i<vtx.size(); i++) {
        uniqueTx.insert(GetTxHash(i));
    }
    if (uniqueTx.size() != vtx.size())
        return state.DoS(100, error("CheckBlock() : duplicate transaction"), true);

    unsigned int nSigOps = 0;
    BOOST_FOREACH(const CTransaction& tx, vtx)
    {
        nSigOps += tx.GetLegacySigOpCount();
    }
    if (nSigOps > MAX_BLOCK_SIGOPS)
        return state.DoS(100, error("CheckBlock() : out-of-bounds SigOpCount"));

    // Check merkle root
    if (fCheckMerkleRoot && hashMerkleRoot != BuildMerkleTree())
        return state.DoS(100, error("CheckBlock() : hashMerkleRoot mismatch"));

    return true;
}

bool CBlock::AcceptBlock(CValidationState &state, CDiskBlockPos *dbp)
{
    // Check for duplicate
    uint256 hash = GetHash();
    if (mapBlockIndex.count(hash))
        return state.Invalid(error("AcceptBlock() : block already in mapBlockIndex"));

    // Get prev block index
    CBlockIndex* pindexPrev = NULL;
    int nHeight = 0;
    if (hash != hashGenesisBlock) {
        map<uint256, CBlockIndex*>::iterator mi = mapBlockIndex.find(hashPrevBlock);
        if (mi == mapBlockIndex.end())
            return state.DoS(10, error("AcceptBlock() : prev block not found"));
        pindexPrev = (*mi).second;
        nHeight = pindexPrev->nHeight+1;

        // Check proof of work
        if (nBits != GetNextWorkRequired(pindexPrev, this))
            return state.DoS(100, error("AcceptBlock() : incorrect proof of work"));

        // Check timestamp against prev
        if (GetBlockTime() <= pindexPrev->GetMedianTimePast())
            return state.Invalid(error("AcceptBlock() : block's timestamp is too early"));

        // Check that all transactions are finalized
        BOOST_FOREACH(const CTransaction& tx, vtx)
            if (!tx.IsFinal(nHeight, GetBlockTime()))
                return state.DoS(10, error("AcceptBlock() : contains a non-final transaction"));

        // Check that the block chain matches the known block chain up to a checkpoint
        if (!Checkpoints::CheckBlock(nHeight, hash))
            return state.DoS(100, error("AcceptBlock() : rejected by checkpoint lock-in at %d", nHeight));

        // Don't accept any forks from the main chain prior to last checkpoint
        CBlockIndex* pcheckpoint = Checkpoints::GetLastCheckpoint(mapBlockIndex);
        if (pcheckpoint && nHeight < pcheckpoint->nHeight)
            return state.DoS(100, error("AcceptBlock() : forked chain older than last checkpoint (height %d)", nHeight));

        // Reject block.nVersion=1 blocks when 95% (75% on testnet) of the network has upgraded:
        if (nVersion < 2)
        {
            if ((!fTestNet && CBlockIndex::IsSuperMajority(2, pindexPrev, 950, 1000)) ||
                (fTestNet && CBlockIndex::IsSuperMajority(2, pindexPrev, 75, 100)))
            {
                return state.Invalid(error("AcceptBlock() : rejected nVersion=1 block"));
            }
        }
        // Enforce block.nVersion=2 rule that the coinbase starts with serialized block height
        if (nVersion >= 2)
        {
            // if 750 of the last 1,000 blocks are version 2 or greater (51/100 if testnet):
            if ((!fTestNet && CBlockIndex::IsSuperMajority(2, pindexPrev, 750, 1000)) ||
                (fTestNet && CBlockIndex::IsSuperMajority(2, pindexPrev, 51, 100)))
            {
                CScript expect = CScript() << nHeight;
                if (vtx[0].vin[0].scriptSig.size() < expect.size() ||
                    !std::equal(expect.begin(), expect.end(), vtx[0].vin[0].scriptSig.begin()))
                    return state.DoS(100, error("AcceptBlock() : block height mismatch in coinbase"));
            }
        }
    }

    // Write block to history file
    try {
        unsigned int nBlockSize = ::GetSerializeSize(*this, SER_DISK, CLIENT_VERSION);
        CDiskBlockPos blockPos;
        if (dbp != NULL)
            blockPos = *dbp;
        if (!FindBlockPos(state, blockPos, nBlockSize+8, nHeight, nTime, dbp != NULL))
            return error("AcceptBlock() : FindBlockPos failed");
        if (dbp == NULL)
            if (!WriteToDisk(blockPos))
                return state.Abort(_("Failed to write block"));
        if (!AddToBlockIndex(state, blockPos))
            return error("AcceptBlock() : AddToBlockIndex failed");
    } catch(std::runtime_error &e) {
        return state.Abort(_("System error: ") + e.what());
    }

    // Relay inventory, but don't relay old inventory during initial block download
    int nBlockEstimate = Checkpoints::GetTotalBlocksEstimate();
    if (hashBestChain == hash)
    {
        LOCK(cs_vNodes);
        BOOST_FOREACH(CNode* pnode, vNodes)
            if (nBestHeight > (pnode->nStartingHeight != -1 ? pnode->nStartingHeight - 2000 : nBlockEstimate))
                pnode->PushInventory(CInv(MSG_BLOCK, hash));
    }

    return true;
}

bool CBlockIndex::IsSuperMajority(int minVersion, const CBlockIndex* pstart, unsigned int nRequired, unsigned int nToCheck)
{
    // Monacoin: temporarily disable v2 block lockin until we are ready for v2 transition
    return false;
    unsigned int nFound = 0;
    for (unsigned int i = 0; i < nToCheck && nFound < nRequired && pstart != NULL; i++)
    {
        if (pstart->nVersion >= minVersion)
            ++nFound;
        pstart = pstart->pprev;
    }
    return (nFound >= nRequired);
}

bool ProcessBlock(CValidationState &state, CNode* pfrom, CBlock* pblock, CDiskBlockPos *dbp)
{
    // Check for duplicate
    uint256 hash = pblock->GetHash();
    if (mapBlockIndex.count(hash))
        return state.Invalid(error("ProcessBlock() : already have block %d %s", mapBlockIndex[hash]->nHeight, hash.ToString().c_str()));
    if (mapOrphanBlocks.count(hash))
        return state.Invalid(error("ProcessBlock() : already have block (orphan) %s", hash.ToString().c_str()));

    // Preliminary checks
    if (!pblock->CheckBlock(state))
        return error("ProcessBlock() : CheckBlock FAILED");

    CBlockIndex* pcheckpoint = Checkpoints::GetLastCheckpoint(mapBlockIndex);
    if (pcheckpoint && pblock->hashPrevBlock != hashBestChain)
    {
        // Extra checks to prevent "fill up memory by spamming with bogus blocks"
        int64 deltaTime = pblock->GetBlockTime() - pcheckpoint->nTime;
        if (deltaTime < 0)
        {
            return state.DoS(100, error("ProcessBlock() : block with timestamp before last checkpoint"));
        }
        CBigNum bnNewBlock;
        bnNewBlock.SetCompact(pblock->nBits);
        CBigNum bnRequired;
        bnRequired.SetCompact(ComputeMinWork(pcheckpoint->nBits, deltaTime));
        if (bnNewBlock > bnRequired)
        {
            return state.DoS(100, error("ProcessBlock() : block with too little proof-of-work"));
        }
    }


    // If we don't already have its previous block, shunt it off to holding area until we get it
    if (pblock->hashPrevBlock != 0 && !mapBlockIndex.count(pblock->hashPrevBlock))
    {
        printf("ProcessBlock: ORPHAN BLOCK, prev=%s\n", pblock->hashPrevBlock.ToString().c_str());

        // Accept orphans as long as there is a node to request its parents from
        if (pfrom) {
            CBlock* pblock2 = new CBlock(*pblock);
            mapOrphanBlocks.insert(make_pair(hash, pblock2));
            mapOrphanBlocksByPrev.insert(make_pair(pblock2->hashPrevBlock, pblock2));

            // Ask this guy to fill in what we're missing
            pfrom->PushGetBlocks(pindexBest, GetOrphanRoot(pblock2));
        }
        return true;
    }

    // Store to disk
    if (!pblock->AcceptBlock(state, dbp))
        return error("ProcessBlock() : AcceptBlock FAILED");

    // Recursively process any orphan blocks that depended on this one
    vector<uint256> vWorkQueue;
    vWorkQueue.push_back(hash);
    for (unsigned int i = 0; i < vWorkQueue.size(); i++)
    {
        uint256 hashPrev = vWorkQueue[i];
        for (multimap<uint256, CBlock*>::iterator mi = mapOrphanBlocksByPrev.lower_bound(hashPrev);
             mi != mapOrphanBlocksByPrev.upper_bound(hashPrev);
             ++mi)
        {
            CBlock* pblockOrphan = (*mi).second;
            // Use a dummy CValidationState so someone can't setup nodes to counter-DoS based on orphan resolution (that is, feeding people an invalid block based on LegitBlockX in order to get anyone relaying LegitBlockX banned)
            CValidationState stateDummy;
            if (pblockOrphan->AcceptBlock(stateDummy))
                vWorkQueue.push_back(pblockOrphan->GetHash());
            mapOrphanBlocks.erase(pblockOrphan->GetHash());
            delete pblockOrphan;
        }
        mapOrphanBlocksByPrev.erase(hashPrev);
    }

    printf("ProcessBlock: ACCEPTED\n");
    return true;
}








CMerkleBlock::CMerkleBlock(const CBlock& block, CBloomFilter& filter)
{
    header = block.GetBlockHeader();

    vector<bool> vMatch;
    vector<uint256> vHashes;

    vMatch.reserve(block.vtx.size());
    vHashes.reserve(block.vtx.size());

    for (unsigned int i = 0; i < block.vtx.size(); i++)
    {
        uint256 hash = block.vtx[i].GetHash();
        if (filter.IsRelevantAndUpdate(block.vtx[i], hash))
        {
            vMatch.push_back(true);
            vMatchedTxn.push_back(make_pair(i, hash));
        }
        else
            vMatch.push_back(false);
        vHashes.push_back(hash);
    }

    txn = CPartialMerkleTree(vHashes, vMatch);
}








uint256 CPartialMerkleTree::CalcHash(int height, unsigned int pos, const std::vector<uint256> &vTxid) {
    if (height == 0) {
        // hash at height 0 is the txids themself
        return vTxid[pos];
    } else {
        // calculate left hash
        uint256 left = CalcHash(height-1, pos*2, vTxid), right;
        // calculate right hash if not beyong the end of the array - copy left hash otherwise1
        if (pos*2+1 < CalcTreeWidth(height-1))
            right = CalcHash(height-1, pos*2+1, vTxid);
        else
            right = left;
        // combine subhashes
        return Hash(BEGIN(left), END(left), BEGIN(right), END(right));
    }
}

void CPartialMerkleTree::TraverseAndBuild(int height, unsigned int pos, const std::vector<uint256> &vTxid, const std::vector<bool> &vMatch) {
    // determine whether this node is the parent of at least one matched txid
    bool fParentOfMatch = false;
    for (unsigned int p = pos << height; p < (pos+1) << height && p < nTransactions; p++)
        fParentOfMatch |= vMatch[p];
    // store as flag bit
    vBits.push_back(fParentOfMatch);
    if (height==0 || !fParentOfMatch) {
        // if at height 0, or nothing interesting below, store hash and stop
        vHash.push_back(CalcHash(height, pos, vTxid));
    } else {
        // otherwise, don't store any hash, but descend into the subtrees
        TraverseAndBuild(height-1, pos*2, vTxid, vMatch);
        if (pos*2+1 < CalcTreeWidth(height-1))
            TraverseAndBuild(height-1, pos*2+1, vTxid, vMatch);
    }
}

uint256 CPartialMerkleTree::TraverseAndExtract(int height, unsigned int pos, unsigned int &nBitsUsed, unsigned int &nHashUsed, std::vector<uint256> &vMatch) {
    if (nBitsUsed >= vBits.size()) {
        // overflowed the bits array - failure
        fBad = true;
        return 0;
    }
    bool fParentOfMatch = vBits[nBitsUsed++];
    if (height==0 || !fParentOfMatch) {
        // if at height 0, or nothing interesting below, use stored hash and do not descend
        if (nHashUsed >= vHash.size()) {
            // overflowed the hash array - failure
            fBad = true;
            return 0;
        }
        const uint256 &hash = vHash[nHashUsed++];
        if (height==0 && fParentOfMatch) // in case of height 0, we have a matched txid
            vMatch.push_back(hash);
        return hash;
    } else {
        // otherwise, descend into the subtrees to extract matched txids and hashes
        uint256 left = TraverseAndExtract(height-1, pos*2, nBitsUsed, nHashUsed, vMatch), right;
        if (pos*2+1 < CalcTreeWidth(height-1))
            right = TraverseAndExtract(height-1, pos*2+1, nBitsUsed, nHashUsed, vMatch);
        else
            right = left;
        // and combine them before returning
        return Hash(BEGIN(left), END(left), BEGIN(right), END(right));
    }
}

CPartialMerkleTree::CPartialMerkleTree(const std::vector<uint256> &vTxid, const std::vector<bool> &vMatch) : nTransactions(vTxid.size()), fBad(false) {
    // reset state
    vBits.clear();
    vHash.clear();

    // calculate height of tree
    int nHeight = 0;
    while (CalcTreeWidth(nHeight) > 1)
        nHeight++;

    // traverse the partial tree
    TraverseAndBuild(nHeight, 0, vTxid, vMatch);
}

CPartialMerkleTree::CPartialMerkleTree() : nTransactions(0), fBad(true) {}

uint256 CPartialMerkleTree::ExtractMatches(std::vector<uint256> &vMatch) {
    vMatch.clear();
    // An empty set will not work
    if (nTransactions == 0)
        return 0;
    // check for excessively high numbers of transactions
    if (nTransactions > MAX_BLOCK_SIZE / 60) // 60 is the lower bound for the size of a serialized CTransaction
        return 0;
    // there can never be more hashes provided than one for every txid
    if (vHash.size() > nTransactions)
        return 0;
    // there must be at least one bit per node in the partial tree, and at least one node per hash
    if (vBits.size() < vHash.size())
        return 0;
    // calculate height of tree
    int nHeight = 0;
    while (CalcTreeWidth(nHeight) > 1)
        nHeight++;
    // traverse the partial tree
    unsigned int nBitsUsed = 0, nHashUsed = 0;
    uint256 hashMerkleRoot = TraverseAndExtract(nHeight, 0, nBitsUsed, nHashUsed, vMatch);
    // verify that no problems occured during the tree traversal
    if (fBad)
        return 0;
    // verify that all bits were consumed (except for the padding caused by serializing it as a byte sequence)
    if ((nBitsUsed+7)/8 != (vBits.size()+7)/8)
        return 0;
    // verify that all hashes were consumed
    if (nHashUsed != vHash.size())
        return 0;
    return hashMerkleRoot;
}







bool AbortNode(const std::string &strMessage) {
    strMiscWarning = strMessage;
    printf("*** %s\n", strMessage.c_str());
    uiInterface.ThreadSafeMessageBox(strMessage, "", CClientUIInterface::MSG_ERROR);
    StartShutdown();
    return false;
}

bool CheckDiskSpace(uint64 nAdditionalBytes)
{
    uint64 nFreeBytesAvailable = filesystem::space(GetDataDir()).available;

    // Check for nMinDiskSpace bytes (currently 50MB)
    if (nFreeBytesAvailable < nMinDiskSpace + nAdditionalBytes)
        return AbortNode(_("Error: Disk space is low!"));

    return true;
}

CCriticalSection cs_LastBlockFile;
CBlockFileInfo infoLastBlockFile;
int nLastBlockFile = 0;

FILE* OpenDiskFile(const CDiskBlockPos &pos, const char *prefix, bool fReadOnly)
{
    if (pos.IsNull())
        return NULL;
    boost::filesystem::path path = GetDataDir() / "blocks" / strprintf("%s%05u.dat", prefix, pos.nFile);
    boost::filesystem::create_directories(path.parent_path());
    FILE* file = fopen(path.string().c_str(), "rb+");
    if (!file && !fReadOnly)
        file = fopen(path.string().c_str(), "wb+");
    if (!file) {
        printf("Unable to open file %s\n", path.string().c_str());
        return NULL;
    }
    if (pos.nPos) {
        if (fseek(file, pos.nPos, SEEK_SET)) {
            printf("Unable to seek to position %u of %s\n", pos.nPos, path.string().c_str());
            fclose(file);
            return NULL;
        }
    }
    return file;
}

FILE* OpenBlockFile(const CDiskBlockPos &pos, bool fReadOnly) {
    return OpenDiskFile(pos, "blk", fReadOnly);
}

FILE* OpenUndoFile(const CDiskBlockPos &pos, bool fReadOnly) {
    return OpenDiskFile(pos, "rev", fReadOnly);
}

CBlockIndex * InsertBlockIndex(uint256 hash)
{
    if (hash == 0)
        return NULL;

    // Return existing
    map<uint256, CBlockIndex*>::iterator mi = mapBlockIndex.find(hash);
    if (mi != mapBlockIndex.end())
        return (*mi).second;

    // Create new
    CBlockIndex* pindexNew = new CBlockIndex();
    if (!pindexNew)
        throw runtime_error("LoadBlockIndex() : new CBlockIndex failed");
    mi = mapBlockIndex.insert(make_pair(hash, pindexNew)).first;
    pindexNew->phashBlock = &((*mi).first);

    return pindexNew;
}

bool static LoadBlockIndexDB()
{
    if (!pblocktree->LoadBlockIndexGuts())
        return false;

    boost::this_thread::interruption_point();

    // Calculate nChainWork
    vector<pair<int, CBlockIndex*> > vSortedByHeight;
    vSortedByHeight.reserve(mapBlockIndex.size());
    BOOST_FOREACH(const PAIRTYPE(uint256, CBlockIndex*)& item, mapBlockIndex)
    {
        CBlockIndex* pindex = item.second;
        vSortedByHeight.push_back(make_pair(pindex->nHeight, pindex));
    }
    sort(vSortedByHeight.begin(), vSortedByHeight.end());
    BOOST_FOREACH(const PAIRTYPE(int, CBlockIndex*)& item, vSortedByHeight)
    {
        CBlockIndex* pindex = item.second;
        pindex->nChainWork = (pindex->pprev ? pindex->pprev->nChainWork : 0) + pindex->GetBlockWork().getuint256();
        pindex->nChainTx = (pindex->pprev ? pindex->pprev->nChainTx : 0) + pindex->nTx;
        if ((pindex->nStatus & BLOCK_VALID_MASK) >= BLOCK_VALID_TRANSACTIONS && !(pindex->nStatus & BLOCK_FAILED_MASK))
            setBlockIndexValid.insert(pindex);
    }

    // Load block file info
    pblocktree->ReadLastBlockFile(nLastBlockFile);
    printf("LoadBlockIndexDB(): last block file = %i\n", nLastBlockFile);
    if (pblocktree->ReadBlockFileInfo(nLastBlockFile, infoLastBlockFile))
        printf("LoadBlockIndexDB(): last block file info: %s\n", infoLastBlockFile.ToString().c_str());

    // Load nBestInvalidWork, OK if it doesn't exist
    CBigNum bnBestInvalidWork;
    pblocktree->ReadBestInvalidWork(bnBestInvalidWork);
    nBestInvalidWork = bnBestInvalidWork.getuint256();

    // Check whether we need to continue reindexing
    bool fReindexing = false;
    pblocktree->ReadReindexing(fReindexing);
    fReindex |= fReindexing;

    // Check whether we have a transaction index
    pblocktree->ReadFlag("txindex", fTxIndex);
    printf("LoadBlockIndexDB(): transaction index %s\n", fTxIndex ? "enabled" : "disabled");

    // Load hashBestChain pointer to end of best chain
    pindexBest = pcoinsTip->GetBestBlock();
    if (pindexBest == NULL)
        return true;
    hashBestChain = pindexBest->GetBlockHash();
    nBestHeight = pindexBest->nHeight;
    nBestChainWork = pindexBest->nChainWork;

    // set 'next' pointers in best chain
    CBlockIndex *pindex = pindexBest;
    while(pindex != NULL && pindex->pprev != NULL) {
         CBlockIndex *pindexPrev = pindex->pprev;
         pindexPrev->pnext = pindex;
         pindex = pindexPrev;
    }
    printf("LoadBlockIndexDB(): hashBestChain=%s  height=%d date=%s\n",
        hashBestChain.ToString().c_str(), nBestHeight,
        DateTimeStrFormat("%Y-%m-%d %H:%M:%S", pindexBest->GetBlockTime()).c_str());

    return true;
}

bool VerifyDB(int nCheckLevel, int nCheckDepth)
{
    if (pindexBest == NULL || pindexBest->pprev == NULL)
        return true;

    // Verify blocks in the best chain
    if (nCheckDepth <= 0)
        nCheckDepth = 1000000000; // suffices until the year 19000
    if (nCheckDepth > nBestHeight)
        nCheckDepth = nBestHeight;
    nCheckLevel = std::max(0, std::min(4, nCheckLevel));
    printf("Verifying last %i blocks at level %i\n", nCheckDepth, nCheckLevel);
    CCoinsViewCache coins(*pcoinsTip, true);
    CBlockIndex* pindexState = pindexBest;
    CBlockIndex* pindexFailure = NULL;
    int nGoodTransactions = 0;
    CValidationState state;
    for (CBlockIndex* pindex = pindexBest; pindex && pindex->pprev; pindex = pindex->pprev)
    {
        boost::this_thread::interruption_point();
        if (pindex->nHeight < nBestHeight-nCheckDepth)
            break;
        CBlock block;
        // check level 0: read from disk
        if (!block.ReadFromDisk(pindex))
            return error("VerifyDB() : *** block.ReadFromDisk failed at %d, hash=%s", pindex->nHeight, pindex->GetBlockHash().ToString().c_str());
        // check level 1: verify block validity
        if (nCheckLevel >= 1 && !block.CheckBlock(state))
            return error("VerifyDB() : *** found bad block at %d, hash=%s\n", pindex->nHeight, pindex->GetBlockHash().ToString().c_str());
        // check level 2: verify undo validity
        if (nCheckLevel >= 2 && pindex) {
            CBlockUndo undo;
            CDiskBlockPos pos = pindex->GetUndoPos();
            if (!pos.IsNull()) {
                if (!undo.ReadFromDisk(pos, pindex->pprev->GetBlockHash()))
                    return error("VerifyDB() : *** found bad undo data at %d, hash=%s\n", pindex->nHeight, pindex->GetBlockHash().ToString().c_str());
            }
        }
        // check level 3: check for inconsistencies during memory-only disconnect of tip blocks
        if (nCheckLevel >= 3 && pindex == pindexState && (coins.GetCacheSize() + pcoinsTip->GetCacheSize()) <= 2*nCoinCacheSize + 32000) {
            bool fClean = true;
            if (!block.DisconnectBlock(state, pindex, coins, &fClean))
                return error("VerifyDB() : *** irrecoverable inconsistency in block data at %d, hash=%s", pindex->nHeight, pindex->GetBlockHash().ToString().c_str());
            pindexState = pindex->pprev;
            if (!fClean) {
                nGoodTransactions = 0;
                pindexFailure = pindex;
            } else
                nGoodTransactions += block.vtx.size();
        }
    }
    if (pindexFailure)
        return error("VerifyDB() : *** coin database inconsistencies found (last %i blocks, %i good transactions before that)\n", pindexBest->nHeight - pindexFailure->nHeight + 1, nGoodTransactions);

    // check level 4: try reconnecting blocks
    if (nCheckLevel >= 4) {
        CBlockIndex *pindex = pindexState;
        while (pindex != pindexBest) {
            boost::this_thread::interruption_point();
            pindex = pindex->pnext;
            CBlock block;
            if (!block.ReadFromDisk(pindex))
                return error("VerifyDB() : *** block.ReadFromDisk failed at %d, hash=%s", pindex->nHeight, pindex->GetBlockHash().ToString().c_str());
            if (!block.ConnectBlock(state, pindex, coins))
                return error("VerifyDB() : *** found unconnectable block at %d, hash=%s", pindex->nHeight, pindex->GetBlockHash().ToString().c_str());
        }
    }

    printf("No coin database inconsistencies in last %i blocks (%i transactions)\n", pindexBest->nHeight - pindexState->nHeight, nGoodTransactions);

    return true;
}

void UnloadBlockIndex()
{
    mapBlockIndex.clear();
    setBlockIndexValid.clear();
    pindexGenesisBlock = NULL;
    nBestHeight = 0;
    nBestChainWork = 0;
    nBestInvalidWork = 0;
    hashBestChain = 0;
    pindexBest = NULL;
}

bool LoadBlockIndex()
{
    if (fTestNet)
    {
        pchMessageStart[0] = 0xfc;
        pchMessageStart[1] = 0xc1;
        pchMessageStart[2] = 0xb7;
        pchMessageStart[3] = 0xdc;
        hashGenesisBlock = uint256("0xa0d810b45c92ac12e8c5b312a680caafba52216e5d9649b9dd86f7ad6550a43f");
    }

    //
    // Load block index from databases
    //
    if (!fReindex && !LoadBlockIndexDB())
        return false;

    return true;
}


bool InitBlockIndex() {
    // Check whether we're already initialized
    if (pindexGenesisBlock != NULL)
        return true;

    // Use the provided setting for -txindex in the new database
    fTxIndex = GetBoolArg("-txindex", false);
    pblocktree->WriteFlag("txindex", fTxIndex);
    printf("Initializing databases...\n");

    // Only add the genesis block if not reindexing (in which case we reuse the one already on disk)
    if (!fReindex) {
        // Genesis Block:
        // CBlock(hash=12a765e31ffd4059bada, PoW=0000050c34a64b415b6b, ver=1, hashPrevBlock=00000000000000000000, hashMerkleRoot=97ddfbbae6, nTime=1317972665, nBits=1e0ffff0, nNonce=2084524493, vtx=1)
        //   CTransaction(hash=97ddfbbae6, ver=1, vin.size=1, vout.size=1, nLockTime=0)
        //     CTxIn(COutPoint(0000000000, -1), coinbase 04ffff001d0104404e592054696d65732030352f4f63742f32303131205374657665204a6f62732c204170706c65e280997320566973696f6e6172792c2044696573206174203536)
        //     CTxOut(nValue=50.00000000, scriptPubKey=040184710fa689ad5023690c80f3a4)
        //   vMerkleTree: 97ddfbbae6

        // Genesis block
        const char* pszTimestamp = "Dec. 31th 2013 Japan, The winning numbers of the 2013 Year-End Jumbo Lottery:23-130916";
        CTransaction txNew;
        txNew.vin.resize(1);
        txNew.vout.resize(1);
        txNew.vin[0].scriptSig = CScript() << 486604799 << CBigNum(4) << vector<unsigned char>((const unsigned char*)pszTimestamp, (const unsigned char*)pszTimestamp + strlen(pszTimestamp));
        txNew.vout[0].nValue = 50 * COIN;
        txNew.vout[0].scriptPubKey = CScript() << ParseHex("040184710fa689ad5023690c80f3a49c8f13f8d45b8c857fbcbc8bc4a8e4d3eb4b10f4d4604fa08dce601aaf0f470216fe1b51850b4acf21b179c45070ac7b03a9") << OP_CHECKSIG;
        CBlock block;
        block.vtx.push_back(txNew);
        block.hashPrevBlock = 0;
        block.hashMerkleRoot = block.BuildMerkleTree();
        block.nVersion = 1;
        block.nTime    = 1388479472;
        block.nBits    = 0x1e0ffff0;
        block.nNonce   = 1234534;

        if (fTestNet)
        {
            block.nTime    = 1388479759;
            block.nNonce   = 600389;
        }

        //// debug print
        uint256 hash = block.GetHash();
        printf("%s\n", hash.ToString().c_str());
        printf("%s\n", hashGenesisBlock.ToString().c_str());
        printf("%s\n", block.hashMerkleRoot.ToString().c_str());
        assert(block.hashMerkleRoot == uint256("0x35e405a8a46f4dbc1941727aaf338939323c3b955232d0317f8731fe07ac4ba6"));
        block.print();
        assert(hash == hashGenesisBlock);

        // Start new block file
        try {
            unsigned int nBlockSize = ::GetSerializeSize(block, SER_DISK, CLIENT_VERSION);
            CDiskBlockPos blockPos;
            CValidationState state;
            if (!FindBlockPos(state, blockPos, nBlockSize+8, 0, block.nTime))
                return error("LoadBlockIndex() : FindBlockPos failed");
            if (!block.WriteToDisk(blockPos))
                return error("LoadBlockIndex() : writing genesis block to disk failed");
            if (!block.AddToBlockIndex(state, blockPos))
                return error("LoadBlockIndex() : genesis block not accepted");
        } catch(std::runtime_error &e) {
            return error("LoadBlockIndex() : failed to initialize block database: %s", e.what());
        }
    }

    return true;
}



void PrintBlockTree()
{
    // pre-compute tree structure
    map<CBlockIndex*, vector<CBlockIndex*> > mapNext;
    for (map<uint256, CBlockIndex*>::iterator mi = mapBlockIndex.begin(); mi != mapBlockIndex.end(); ++mi)
    {
        CBlockIndex* pindex = (*mi).second;
        mapNext[pindex->pprev].push_back(pindex);
        // test
        //while (rand() % 3 == 0)
        //    mapNext[pindex->pprev].push_back(pindex);
    }

    vector<pair<int, CBlockIndex*> > vStack;
    vStack.push_back(make_pair(0, pindexGenesisBlock));

    int nPrevCol = 0;
    while (!vStack.empty())
    {
        int nCol = vStack.back().first;
        CBlockIndex* pindex = vStack.back().second;
        vStack.pop_back();

        // print split or gap
        if (nCol > nPrevCol)
        {
            for (int i = 0; i < nCol-1; i++)
                printf("| ");
            printf("|\\\n");
        }
        else if (nCol < nPrevCol)
        {
            for (int i = 0; i < nCol; i++)
                printf("| ");
            printf("|\n");
       }
        nPrevCol = nCol;

        // print columns
        for (int i = 0; i < nCol; i++)
            printf("| ");

        // print item
        CBlock block;
        block.ReadFromDisk(pindex);
        printf("%d (blk%05u.dat:0x%x)  %s  tx %"PRIszu"",
            pindex->nHeight,
            pindex->GetBlockPos().nFile, pindex->GetBlockPos().nPos,
            DateTimeStrFormat("%Y-%m-%d %H:%M:%S", block.GetBlockTime()).c_str(),
            block.vtx.size());

        PrintWallets(block);

        // put the main time-chain first
        vector<CBlockIndex*>& vNext = mapNext[pindex];
        for (unsigned int i = 0; i < vNext.size(); i++)
        {
            if (vNext[i]->pnext)
            {
                swap(vNext[0], vNext[i]);
                break;
            }
        }

        // iterate children
        for (unsigned int i = 0; i < vNext.size(); i++)
            vStack.push_back(make_pair(nCol+i, vNext[i]));
    }
}

bool LoadExternalBlockFile(FILE* fileIn, CDiskBlockPos *dbp)
{
    int64 nStart = GetTimeMillis();

    int nLoaded = 0;
    try {
        CBufferedFile blkdat(fileIn, 2*MAX_BLOCK_SIZE, MAX_BLOCK_SIZE+8, SER_DISK, CLIENT_VERSION);
        uint64 nStartByte = 0;
        if (dbp) {
            // (try to) skip already indexed part
            CBlockFileInfo info;
            if (pblocktree->ReadBlockFileInfo(dbp->nFile, info)) {
                nStartByte = info.nSize;
                blkdat.Seek(info.nSize);
            }
        }
        uint64 nRewind = blkdat.GetPos();
        while (blkdat.good() && !blkdat.eof()) {
            boost::this_thread::interruption_point();

            blkdat.SetPos(nRewind);
            nRewind++; // start one byte further next time, in case of failure
            blkdat.SetLimit(); // remove former limit
            unsigned int nSize = 0;
            try {
                // locate a header
                unsigned char buf[4];
                blkdat.FindByte(pchMessageStart[0]);
                nRewind = blkdat.GetPos()+1;
                blkdat >> FLATDATA(buf);
                if (memcmp(buf, pchMessageStart, 4))
                    continue;
                // read size
                blkdat >> nSize;
                if (nSize < 80 || nSize > MAX_BLOCK_SIZE)
                    continue;
            } catch (std::exception &e) {
                // no valid block header found; don't complain
                break;
            }
            try {
                // read block
                uint64 nBlockPos = blkdat.GetPos();
                blkdat.SetLimit(nBlockPos + nSize);
                CBlock block;
                blkdat >> block;
                nRewind = blkdat.GetPos();

                // process block
                if (nBlockPos >= nStartByte) {
                    LOCK(cs_main);
                    if (dbp)
                        dbp->nPos = nBlockPos;
                    CValidationState state;
                    if (ProcessBlock(state, NULL, &block, dbp))
                        nLoaded++;
                    if (state.IsError())
                        break;
                }
            } catch (std::exception &e) {
                printf("%s() : Deserialize or I/O error caught during load\n", __PRETTY_FUNCTION__);
            }
        }
        fclose(fileIn);
    } catch(std::runtime_error &e) {
        AbortNode(_("Error: system error: ") + e.what());
    }
    if (nLoaded > 0)
        printf("Loaded %i blocks from external file in %"PRI64d"ms\n", nLoaded, GetTimeMillis() - nStart);
    return nLoaded > 0;
}










//////////////////////////////////////////////////////////////////////////////
//
// CAlert
//

extern map<uint256, CAlert> mapAlerts;
extern CCriticalSection cs_mapAlerts;

string GetWarnings(string strFor)
{
    int nPriority = 0;
    string strStatusBar;
    string strRPC;

    if (GetBoolArg("-testsafemode"))
        strRPC = "test";

    if (!CLIENT_VERSION_IS_RELEASE)
        strStatusBar = _("This is a pre-release test build - use at your own risk - do not use for mining or merchant applications");

    // Misc warnings like out of disk space and clock is wrong
    if (strMiscWarning != "")
    {
        nPriority = 1000;
        strStatusBar = strMiscWarning;
    }

    // Longer invalid proof-of-work chain
    if (pindexBest && nBestInvalidWork > nBestChainWork + (pindexBest->GetBlockWork() * 6).getuint256())
    {
        nPriority = 2000;
        strStatusBar = strRPC = _("Warning: Displayed transactions may not be correct! You may need to upgrade, or other nodes may need to upgrade.");
    }

    // Alerts
    {
        LOCK(cs_mapAlerts);
        BOOST_FOREACH(PAIRTYPE(const uint256, CAlert)& item, mapAlerts)
        {
            const CAlert& alert = item.second;
            if (alert.AppliesToMe() && alert.nPriority > nPriority)
            {
                nPriority = alert.nPriority;
                strStatusBar = alert.strStatusBar;
            }
        }
    }

    if (strFor == "statusbar")
        return strStatusBar;
    else if (strFor == "rpc")
        return strRPC;
    assert(!"GetWarnings() : invalid parameter");
    return "error";
}








//////////////////////////////////////////////////////////////////////////////
//
// Messages
//


bool static AlreadyHave(const CInv& inv)
{
    switch (inv.type)
    {
    case MSG_TX:
        {
            bool txInMap = false;
            {
                LOCK(mempool.cs);
                txInMap = mempool.exists(inv.hash);
            }
            return txInMap || mapOrphanTransactions.count(inv.hash) ||
                pcoinsTip->HaveCoins(inv.hash);
        }
    case MSG_BLOCK:
        return mapBlockIndex.count(inv.hash) ||
               mapOrphanBlocks.count(inv.hash);
    }
    // Don't know what it is, just say we already got one
    return true;
}




// The message start string is designed to be unlikely to occur in normal data.
// The characters are rarely used upper ASCII, not valid as UTF-8, and produce
// a large 4-byte int at any alignment.
unsigned char pchMessageStart[4] = { 0xfb, 0xc0, 0xb6, 0xdb }; // Monacoin: increase each by adding 2 to bitcoin's value.


void static ProcessGetData(CNode* pfrom)
{
    std::deque<CInv>::iterator it = pfrom->vRecvGetData.begin();

    vector<CInv> vNotFound;

    while (it != pfrom->vRecvGetData.end()) {
        // Don't bother if send buffer is too full to respond anyway
        if (pfrom->nSendSize >= SendBufferSize())
            break;

        // Don't waste work on slow peers until they catch up on the blocks we
        // give them. 80 bytes is just the size of a block header - obviously
        // the minimum we might return.
        if (pfrom->nBlocksRequested * 80 > pfrom->nSendBytes)
            break;

        const CInv &inv = *it;
        {
            boost::this_thread::interruption_point();
            it++;

            if (inv.type == MSG_BLOCK || inv.type == MSG_FILTERED_BLOCK)
            {
                bool send = true;
                map<uint256, CBlockIndex*>::iterator mi = mapBlockIndex.find(inv.hash);
                pfrom->nBlocksRequested++;
                if (mi != mapBlockIndex.end())
                {
                    // If the requested block is at a height below our last
                    // checkpoint, only serve it if it's in the checkpointed chain
                    int nHeight = ((*mi).second)->nHeight;
                    CBlockIndex* pcheckpoint = Checkpoints::GetLastCheckpoint(mapBlockIndex);
                    if (pcheckpoint && nHeight < pcheckpoint->nHeight) {
                       if (!((*mi).second)->IsInMainChain())
                       {
                         printf("ProcessGetData(): ignoring request for old block that isn't in the main chain\n");
                         send = false;
                       }
                    }
                } else {
                    send = false;
                }
                if (send)
                {
                    // Send block from disk
                    CBlock block;
                    block.ReadFromDisk((*mi).second);
                    if (inv.type == MSG_BLOCK)
                        pfrom->PushMessage("block", block);
                    else // MSG_FILTERED_BLOCK)
                    {
                        LOCK(pfrom->cs_filter);
                        if (pfrom->pfilter)
                        {
                            CMerkleBlock merkleBlock(block, *pfrom->pfilter);
                            pfrom->PushMessage("merkleblock", merkleBlock);
                            // CMerkleBlock just contains hashes, so also push any transactions in the block the client did not see
                            // This avoids hurting performance by pointlessly requiring a round-trip
                            // Note that there is currently no way for a node to request any single transactions we didnt send here -
                            // they must either disconnect and retry or request the full block.
                            // Thus, the protocol spec specified allows for us to provide duplicate txn here,
                            // however we MUST always provide at least what the remote peer needs
                            typedef std::pair<unsigned int, uint256> PairType;
                            BOOST_FOREACH(PairType& pair, merkleBlock.vMatchedTxn)
                                if (!pfrom->setInventoryKnown.count(CInv(MSG_TX, pair.second)))
                                    pfrom->PushMessage("tx", block.vtx[pair.first]);
                        }
                        // else
                            // no response
                    }

                    // Trigger them to send a getblocks request for the next batch of inventory
                    if (inv.hash == pfrom->hashContinue)
                    {
                        // Bypass PushInventory, this must send even if redundant,
                        // and we want it right after the last block so they don't
                        // wait for other stuff first.
                        vector<CInv> vInv;
                        vInv.push_back(CInv(MSG_BLOCK, hashBestChain));
                        pfrom->PushMessage("inv", vInv);
                        pfrom->hashContinue = 0;
                    }
                }
            }
            else if (inv.IsKnownType())
            {
                // Send stream from relay memory
                bool pushed = false;
                {
                    LOCK(cs_mapRelay);
                    map<CInv, CDataStream>::iterator mi = mapRelay.find(inv);
                    if (mi != mapRelay.end()) {
                        pfrom->PushMessage(inv.GetCommand(), (*mi).second);
                        pushed = true;
                    }
                }
                if (!pushed && inv.type == MSG_TX) {
                    LOCK(mempool.cs);
                    if (mempool.exists(inv.hash)) {
                        CTransaction tx = mempool.lookup(inv.hash);
                        CDataStream ss(SER_NETWORK, PROTOCOL_VERSION);
                        ss.reserve(1000);
                        ss << tx;
                        pfrom->PushMessage("tx", ss);
                        pushed = true;
                    }
                }
                if (!pushed) {
                    vNotFound.push_back(inv);
                }
            }

            // Track requests for our stuff.
            Inventory(inv.hash);

            if (inv.type == MSG_BLOCK || inv.type == MSG_FILTERED_BLOCK)
                break;
        }
    }

    pfrom->vRecvGetData.erase(pfrom->vRecvGetData.begin(), it);

    if (!vNotFound.empty()) {
        // Let the peer know that we didn't find what it asked for, so it doesn't
        // have to wait around forever. Currently only SPV clients actually care
        // about this message: it's needed when they are recursively walking the
        // dependencies of relevant unconfirmed transactions. SPV clients want to
        // do that because they want to know about (and store and rebroadcast and
        // risk analyze) the dependencies of transactions relevant to them, without
        // having to download the entire memory pool.
        pfrom->PushMessage("notfound", vNotFound);
    }
}

bool static ProcessMessage(CNode* pfrom, string strCommand, CDataStream& vRecv)
{
    RandAddSeedPerfmon();
    if (fDebug)
        printf("received: %s (%"PRIszu" bytes)\n", strCommand.c_str(), vRecv.size());
    if (mapArgs.count("-dropmessagestest") && GetRand(atoi(mapArgs["-dropmessagestest"])) == 0)
    {
        printf("dropmessagestest DROPPING RECV MESSAGE\n");
        return true;
    }





    if (strCommand == "version")
    {
        // Each connection can only send one version message
        if (pfrom->nVersion != 0)
        {
            pfrom->Misbehaving(1);
            return false;
        }

        int64 nTime;
        CAddress addrMe;
        CAddress addrFrom;
        uint64 nNonce = 1;
        vRecv >> pfrom->nVersion >> pfrom->nServices >> nTime >> addrMe;
        if (pfrom->nVersion < MIN_PEER_PROTO_VERSION)
        {
            // disconnect from peers older than this proto version
            printf("partner %s using obsolete version %i; disconnecting\n", pfrom->addr.ToString().c_str(), pfrom->nVersion);
            pfrom->fDisconnect = true;
            return false;
        }

        if (pfrom->nVersion == 10300)
            pfrom->nVersion = 300;
        if (!vRecv.empty())
            vRecv >> addrFrom >> nNonce;
        if (!vRecv.empty()) {
            vRecv >> pfrom->strSubVer;
            pfrom->cleanSubVer = SanitizeString(pfrom->strSubVer);
        }
        if (!vRecv.empty())
            vRecv >> pfrom->nStartingHeight;
        if (!vRecv.empty())
            vRecv >> pfrom->fRelayTxes; // set to true after we get the first filter* message
        else
            pfrom->fRelayTxes = true;

        if (pfrom->fInbound && addrMe.IsRoutable())
        {
            pfrom->addrLocal = addrMe;
            SeenLocal(addrMe);
        }

        // Disconnect if we connected to ourself
        if (nNonce == nLocalHostNonce && nNonce > 1)
        {
            printf("connected to self at %s, disconnecting\n", pfrom->addr.ToString().c_str());
            pfrom->fDisconnect = true;
            return true;
        }

        // Be shy and don't send version until we hear
        if (pfrom->fInbound)
            pfrom->PushVersion();

        pfrom->fClient = !(pfrom->nServices & NODE_NETWORK);

        AddTimeData(pfrom->addr, nTime);

        // Change version
        pfrom->PushMessage("verack");
        pfrom->ssSend.SetVersion(min(pfrom->nVersion, PROTOCOL_VERSION));

        if (!pfrom->fInbound)
        {
            // Advertise our address
            if (!fNoListen && !IsInitialBlockDownload())
            {
                CAddress addr = GetLocalAddress(&pfrom->addr);
                if (addr.IsRoutable())
                    pfrom->PushAddress(addr);
            }

            // Get recent addresses
            if (pfrom->fOneShot || pfrom->nVersion >= CADDR_TIME_VERSION || addrman.size() < 1000)
            {
                pfrom->PushMessage("getaddr");
                pfrom->fGetAddr = true;
            }
            addrman.Good(pfrom->addr);
        } else {
            if (((CNetAddr)pfrom->addr) == (CNetAddr)addrFrom)
            {
                addrman.Add(addrFrom, addrFrom);
                addrman.Good(addrFrom);
            }
        }

        // Relay alerts
        {
            LOCK(cs_mapAlerts);
            BOOST_FOREACH(PAIRTYPE(const uint256, CAlert)& item, mapAlerts)
                item.second.RelayTo(pfrom);
        }

        pfrom->fSuccessfullyConnected = true;

        printf("receive version message: %s: version %d, blocks=%d, us=%s, them=%s, peer=%s\n", pfrom->cleanSubVer.c_str(), pfrom->nVersion, pfrom->nStartingHeight, addrMe.ToString().c_str(), addrFrom.ToString().c_str(), pfrom->addr.ToString().c_str());

        cPeerBlockCounts.input(pfrom->nStartingHeight);
    }


    else if (pfrom->nVersion == 0)
    {
        // Must have a version message before anything else
        pfrom->Misbehaving(1);
        return false;
    }


    else if (strCommand == "verack")
    {
        pfrom->SetRecvVersion(min(pfrom->nVersion, PROTOCOL_VERSION));
    }


    else if (strCommand == "addr")
    {
        vector<CAddress> vAddr;
        vRecv >> vAddr;

        // Don't want addr from older versions unless seeding
        if (pfrom->nVersion < CADDR_TIME_VERSION && addrman.size() > 1000)
            return true;
        if (vAddr.size() > 1000)
        {
            pfrom->Misbehaving(20);
            return error("message addr size() = %"PRIszu"", vAddr.size());
        }

        // Store the new addresses
        vector<CAddress> vAddrOk;
        int64 nNow = GetAdjustedTime();
        int64 nSince = nNow - 10 * 60;
        BOOST_FOREACH(CAddress& addr, vAddr)
        {
            boost::this_thread::interruption_point();

            if (addr.nTime <= 100000000 || addr.nTime > nNow + 10 * 60)
                addr.nTime = nNow - 5 * 24 * 60 * 60;
            pfrom->AddAddressKnown(addr);
            bool fReachable = IsReachable(addr);
            if (addr.nTime > nSince && !pfrom->fGetAddr && vAddr.size() <= 10 && addr.IsRoutable())
            {
                // Relay to a limited number of other nodes
                {
                    LOCK(cs_vNodes);
                    // Use deterministic randomness to send to the same nodes for 24 hours
                    // at a time so the setAddrKnowns of the chosen nodes prevent repeats
                    static uint256 hashSalt;
                    if (hashSalt == 0)
                        hashSalt = GetRandHash();
                    uint64 hashAddr = addr.GetHash();
                    uint256 hashRand = hashSalt ^ (hashAddr<<32) ^ ((GetTime()+hashAddr)/(24*60*60));
                    hashRand = Hash(BEGIN(hashRand), END(hashRand));
                    multimap<uint256, CNode*> mapMix;
                    BOOST_FOREACH(CNode* pnode, vNodes)
                    {
                        if (pnode->nVersion < CADDR_TIME_VERSION)
                            continue;
                        unsigned int nPointer;
                        memcpy(&nPointer, &pnode, sizeof(nPointer));
                        uint256 hashKey = hashRand ^ nPointer;
                        hashKey = Hash(BEGIN(hashKey), END(hashKey));
                        mapMix.insert(make_pair(hashKey, pnode));
                    }
                    int nRelayNodes = fReachable ? 2 : 1; // limited relaying of addresses outside our network(s)
                    for (multimap<uint256, CNode*>::iterator mi = mapMix.begin(); mi != mapMix.end() && nRelayNodes-- > 0; ++mi)
                        ((*mi).second)->PushAddress(addr);
                }
            }
            // Do not store addresses outside our network
            if (fReachable)
                vAddrOk.push_back(addr);
        }
        addrman.Add(vAddrOk, pfrom->addr, 2 * 60 * 60);
        if (vAddr.size() < 1000)
            pfrom->fGetAddr = false;
        if (pfrom->fOneShot)
            pfrom->fDisconnect = true;
    }


    else if (strCommand == "inv")
    {
        vector<CInv> vInv;
        vRecv >> vInv;
        if (vInv.size() > MAX_INV_SZ)
        {
            pfrom->Misbehaving(20);
            return error("message inv size() = %"PRIszu"", vInv.size());
        }

        // find last block in inv vector
        unsigned int nLastBlock = (unsigned int)(-1);
        for (unsigned int nInv = 0; nInv < vInv.size(); nInv++) {
            if (vInv[vInv.size() - 1 - nInv].type == MSG_BLOCK) {
                nLastBlock = vInv.size() - 1 - nInv;
                break;
            }
        }
        for (unsigned int nInv = 0; nInv < vInv.size(); nInv++)
        {
            const CInv &inv = vInv[nInv];

            boost::this_thread::interruption_point();
            pfrom->AddInventoryKnown(inv);

            bool fAlreadyHave = AlreadyHave(inv);
            if (fDebug)
                printf("  got inventory: %s  %s\n", inv.ToString().c_str(), fAlreadyHave ? "have" : "new");

            if (!fAlreadyHave) {
                if (!fImporting && !fReindex)
                    pfrom->AskFor(inv);
            } else if (inv.type == MSG_BLOCK && mapOrphanBlocks.count(inv.hash)) {
                pfrom->PushGetBlocks(pindexBest, GetOrphanRoot(mapOrphanBlocks[inv.hash]));
            } else if (nInv == nLastBlock) {
                // In case we are on a very long side-chain, it is possible that we already have
                // the last block in an inv bundle sent in response to getblocks. Try to detect
                // this situation and push another getblocks to continue.
                pfrom->PushGetBlocks(mapBlockIndex[inv.hash], uint256(0));
                if (fDebug)
                    printf("force request: %s\n", inv.ToString().c_str());
            }

            // Track requests for our stuff
            Inventory(inv.hash);
        }
    }


    else if (strCommand == "getdata")
    {
        vector<CInv> vInv;
        vRecv >> vInv;
        if (vInv.size() > MAX_INV_SZ)
        {
            pfrom->Misbehaving(20);
            return error("message getdata size() = %"PRIszu"", vInv.size());
        }

        if (fDebugNet || (vInv.size() != 1))
            printf("received getdata (%"PRIszu" invsz)\n", vInv.size());

        if ((fDebugNet && vInv.size() > 0) || (vInv.size() == 1))
            printf("received getdata for: %s\n", vInv[0].ToString().c_str());

        pfrom->vRecvGetData.insert(pfrom->vRecvGetData.end(), vInv.begin(), vInv.end());
        ProcessGetData(pfrom);
    }


    else if (strCommand == "getblocks")
    {
        CBlockLocator locator;
        uint256 hashStop;
        vRecv >> locator >> hashStop;

        // Find the last block the caller has in the main chain
        CBlockIndex* pindex = locator.GetBlockIndex();

        // Send the rest of the chain
        if (pindex)
            pindex = pindex->pnext;
        int nLimit = 500;
        printf("getblocks %d to %s limit %d\n", (pindex ? pindex->nHeight : -1), hashStop.ToString().c_str(), nLimit);
        for (; pindex; pindex = pindex->pnext)
        {
            if (pindex->GetBlockHash() == hashStop)
            {
                printf("  getblocks stopping at %d %s\n", pindex->nHeight, pindex->GetBlockHash().ToString().c_str());
                break;
            }
            pfrom->PushInventory(CInv(MSG_BLOCK, pindex->GetBlockHash()));
            if (--nLimit <= 0)
            {
                // When this block is requested, we'll send an inv that'll make them
                // getblocks the next batch of inventory.
                printf("  getblocks stopping at limit %d %s\n", pindex->nHeight, pindex->GetBlockHash().ToString().c_str());
                pfrom->hashContinue = pindex->GetBlockHash();
                break;
            }
        }
    }


    else if (strCommand == "getheaders")
    {
        CBlockLocator locator;
        uint256 hashStop;
        vRecv >> locator >> hashStop;

        CBlockIndex* pindex = NULL;
        if (locator.IsNull())
        {
            // If locator is null, return the hashStop block
            map<uint256, CBlockIndex*>::iterator mi = mapBlockIndex.find(hashStop);
            if (mi == mapBlockIndex.end())
                return true;
            pindex = (*mi).second;
        }
        else
        {
            // Find the last block the caller has in the main chain
            pindex = locator.GetBlockIndex();
            if (pindex)
                pindex = pindex->pnext;
        }

        // we must use CBlocks, as CBlockHeaders won't include the 0x00 nTx count at the end
        vector<CBlock> vHeaders;
        int nLimit = 2000;
        printf("getheaders %d to %s\n", (pindex ? pindex->nHeight : -1), hashStop.ToString().c_str());
        for (; pindex; pindex = pindex->pnext)
        {
            vHeaders.push_back(pindex->GetBlockHeader());
            if (--nLimit <= 0 || pindex->GetBlockHash() == hashStop)
                break;
        }
        pfrom->PushMessage("headers", vHeaders);
    }


    else if (strCommand == "tx")
    {
        vector<uint256> vWorkQueue;
        vector<uint256> vEraseQueue;
        CDataStream vMsg(vRecv);
        CTransaction tx;
        vRecv >> tx;

        CInv inv(MSG_TX, tx.GetHash());
        pfrom->AddInventoryKnown(inv);

        bool fMissingInputs = false;
        CValidationState state;
        if (tx.AcceptToMemoryPool(state, true, true, &fMissingInputs))
        {
            RelayTransaction(tx, inv.hash);
            mapAlreadyAskedFor.erase(inv);
            vWorkQueue.push_back(inv.hash);
            vEraseQueue.push_back(inv.hash);

            printf("AcceptToMemoryPool: %s %s : accepted %s (poolsz %"PRIszu")\n",
                pfrom->addr.ToString().c_str(), pfrom->cleanSubVer.c_str(),
                tx.GetHash().ToString().c_str(),
                mempool.mapTx.size());

            // Recursively process any orphan transactions that depended on this one
            for (unsigned int i = 0; i < vWorkQueue.size(); i++)
            {
                uint256 hashPrev = vWorkQueue[i];
                for (set<uint256>::iterator mi = mapOrphanTransactionsByPrev[hashPrev].begin();
                     mi != mapOrphanTransactionsByPrev[hashPrev].end();
                     ++mi)
                {
                    const uint256& orphanHash = *mi;
                    const CTransaction& orphanTx = mapOrphanTransactions[orphanHash];
                    bool fMissingInputs2 = false;
                    // Use a dummy CValidationState so someone can't setup nodes to counter-DoS based on orphan
                    // resolution (that is, feeding people an invalid transaction based on LegitTxX in order to get
                    // anyone relaying LegitTxX banned)
                    CValidationState stateDummy;

                    if (tx.AcceptToMemoryPool(stateDummy, true, true, &fMissingInputs2))
                    {
                        printf("   accepted orphan tx %s\n", orphanHash.ToString().c_str());
                        RelayTransaction(orphanTx, orphanHash);
                        mapAlreadyAskedFor.erase(CInv(MSG_TX, orphanHash));
                        vWorkQueue.push_back(orphanHash);
                        vEraseQueue.push_back(orphanHash);
                    }
                    else if (!fMissingInputs2)
                    {
                        // invalid or too-little-fee orphan
                        vEraseQueue.push_back(orphanHash);
                        printf("   removed orphan tx %s\n", orphanHash.ToString().c_str());
                    }
                }
            }

            BOOST_FOREACH(uint256 hash, vEraseQueue)
                EraseOrphanTx(hash);
        }
        else if (fMissingInputs)
        {
            AddOrphanTx(tx);

            // DoS prevention: do not allow mapOrphanTransactions to grow unbounded
            unsigned int nEvicted = LimitOrphanTxSize(MAX_ORPHAN_TRANSACTIONS);
            if (nEvicted > 0)
                printf("mapOrphan overflow, removed %u tx\n", nEvicted);
        }
        int nDoS = 0;
        if (state.IsInvalid(nDoS))
        {
            printf("%s from %s %s was not accepted into the memory pool\n", tx.GetHash().ToString().c_str(),
                pfrom->addr.ToString().c_str(), pfrom->cleanSubVer.c_str());
            if (nDoS > 0)
                pfrom->Misbehaving(nDoS);
        }
    }


    else if (strCommand == "block" && !fImporting && !fReindex) // Ignore blocks received while importing
    {
        CBlock block;
        vRecv >> block;

        printf("received block %s\n", block.GetHash().ToString().c_str());
        // block.print();

        CInv inv(MSG_BLOCK, block.GetHash());
        pfrom->AddInventoryKnown(inv);

        CValidationState state;
        if (ProcessBlock(state, pfrom, &block) || state.CorruptionPossible())
            mapAlreadyAskedFor.erase(inv);
        int nDoS = 0;
        if (state.IsInvalid(nDoS))
            if (nDoS > 0)
                pfrom->Misbehaving(nDoS);
    }


    else if (strCommand == "getaddr")
    {
        pfrom->vAddrToSend.clear();
        vector<CAddress> vAddr = addrman.GetAddr();
        BOOST_FOREACH(const CAddress &addr, vAddr)
            pfrom->PushAddress(addr);
    }


    else if (strCommand == "mempool")
    {
        std::vector<uint256> vtxid;
        LOCK2(mempool.cs, pfrom->cs_filter);
        mempool.queryHashes(vtxid);
        vector<CInv> vInv;
        BOOST_FOREACH(uint256& hash, vtxid) {
            CInv inv(MSG_TX, hash);
            if ((pfrom->pfilter && pfrom->pfilter->IsRelevantAndUpdate(mempool.lookup(hash), hash)) ||
               (!pfrom->pfilter))
                vInv.push_back(inv);
            if (vInv.size() == MAX_INV_SZ)
                break;
        }
        if (vInv.size() > 0)
            pfrom->PushMessage("inv", vInv);
    }


    else if (strCommand == "ping")
    {
        if (pfrom->nVersion > BIP0031_VERSION)
        {
            uint64 nonce = 0;
            vRecv >> nonce;
            // Echo the message back with the nonce. This allows for two useful features:
            //
            // 1) A remote node can quickly check if the connection is operational
            // 2) Remote nodes can measure the latency of the network thread. If this node
            //    is overloaded it won't respond to pings quickly and the remote node can
            //    avoid sending us more work, like chain download requests.
            //
            // The nonce stops the remote getting confused between different pings: without
            // it, if the remote node sends a ping once per second and this node takes 5
            // seconds to respond to each, the 5th ping the remote sends would appear to
            // return very quickly.
            pfrom->PushMessage("pong", nonce);
        }
    }


    else if (strCommand == "alert")
    {
        CAlert alert;
        vRecv >> alert;

        uint256 alertHash = alert.GetHash();
        if (pfrom->setKnown.count(alertHash) == 0)
        {
            if (alert.ProcessAlert())
            {
                // Relay
                pfrom->setKnown.insert(alertHash);
                {
                    LOCK(cs_vNodes);
                    BOOST_FOREACH(CNode* pnode, vNodes)
                        alert.RelayTo(pnode);
                }
            }
            else {
                // Small DoS penalty so peers that send us lots of
                // duplicate/expired/invalid-signature/whatever alerts
                // eventually get banned.
                // This isn't a Misbehaving(100) (immediate ban) because the
                // peer might be an older or different implementation with
                // a different signature key, etc.
                pfrom->Misbehaving(10);
            }
        }
    }


    else if (!fBloomFilters &&
             (strCommand == "filterload" ||
              strCommand == "filteradd" ||
              strCommand == "filterclear"))
    {
        pfrom->CloseSocketDisconnect();
        return error("peer %s attempted to set a bloom filter even though we do not advertise that service",
                     pfrom->addr.ToString().c_str());
    }

    else if (strCommand == "filterload")
    {
        CBloomFilter filter;
        vRecv >> filter;

        if (!filter.IsWithinSizeConstraints())
            // There is no excuse for sending a too-large filter
            pfrom->Misbehaving(100);
        else
        {
            LOCK(pfrom->cs_filter);
            delete pfrom->pfilter;
            pfrom->pfilter = new CBloomFilter(filter);
            pfrom->pfilter->UpdateEmptyFull();
        }
        pfrom->fRelayTxes = true;
    }


    else if (strCommand == "filteradd")
    {
        vector<unsigned char> vData;
        vRecv >> vData;

        // Nodes must NEVER send a data item > 520 bytes (the max size for a script data object,
        // and thus, the maximum size any matched object can have) in a filteradd message
        if (vData.size() > MAX_SCRIPT_ELEMENT_SIZE)
        {
            pfrom->Misbehaving(100);
        } else {
            LOCK(pfrom->cs_filter);
            if (pfrom->pfilter)
                pfrom->pfilter->insert(vData);
            else
                pfrom->Misbehaving(100);
        }
    }


    else if (strCommand == "filterclear")
    {
        LOCK(pfrom->cs_filter);
        delete pfrom->pfilter;
        pfrom->pfilter = new CBloomFilter();
        pfrom->fRelayTxes = true;
    }


    else
    {
        // Ignore unknown commands for extensibility
    }


    // Update the last seen time for this node's address
    if (pfrom->fNetworkNode)
        if (strCommand == "version" || strCommand == "addr" || strCommand == "inv" || strCommand == "getdata" || strCommand == "ping")
            AddressCurrentlyConnected(pfrom->addr);


    return true;
}

// requires LOCK(cs_vRecvMsg)
bool ProcessMessages(CNode* pfrom)
{
    //if (fDebug)
    //    printf("ProcessMessages(%zu messages)\n", pfrom->vRecvMsg.size());

    //
    // Message format
    //  (4) message start
    //  (12) command
    //  (4) size
    //  (4) checksum
    //  (x) data
    //
    bool fOk = true;

    if (!pfrom->vRecvGetData.empty())
        ProcessGetData(pfrom);

    // this maintains the order of responses
    if (!pfrom->vRecvGetData.empty()) return fOk;

    std::deque<CNetMessage>::iterator it = pfrom->vRecvMsg.begin();
    while (!pfrom->fDisconnect && it != pfrom->vRecvMsg.end()) {
        // Don't bother if send buffer is too full to respond anyway
        if (pfrom->nSendSize >= SendBufferSize())
            break;

        // get next message
        CNetMessage& msg = *it;

        //if (fDebug)
        //    printf("ProcessMessages(message %u msgsz, %zu bytes, complete:%s)\n",
        //            msg.hdr.nMessageSize, msg.vRecv.size(),
        //            msg.complete() ? "Y" : "N");

        // end, if an incomplete message is found
        if (!msg.complete())
            break;

        // at this point, any failure means we can delete the current message
        it++;

        // Scan for message start
        if (memcmp(msg.hdr.pchMessageStart, pchMessageStart, sizeof(pchMessageStart)) != 0) {
            printf("\n\nPROCESSMESSAGE: INVALID MESSAGESTART\n\n");
            fOk = false;
            break;
        }

        // Read header
        CMessageHeader& hdr = msg.hdr;
        if (!hdr.IsValid())
        {
            printf("\n\nPROCESSMESSAGE: ERRORS IN HEADER %s\n\n\n", hdr.GetCommand().c_str());
            continue;
        }
        string strCommand = hdr.GetCommand();

        // Message size
        unsigned int nMessageSize = hdr.nMessageSize;

        // Checksum
        CDataStream& vRecv = msg.vRecv;
        uint256 hash = Hash(vRecv.begin(), vRecv.begin() + nMessageSize);
        unsigned int nChecksum = 0;
        memcpy(&nChecksum, &hash, sizeof(nChecksum));
        if (nChecksum != hdr.nChecksum)
        {
            printf("ProcessMessages(%s, %u bytes) : CHECKSUM ERROR nChecksum=%08x hdr.nChecksum=%08x\n",
               strCommand.c_str(), nMessageSize, nChecksum, hdr.nChecksum);
            continue;
        }

        // Process message
        bool fRet = false;
        try
        {
            {
                LOCK(cs_main);
                fRet = ProcessMessage(pfrom, strCommand, vRecv);
            }
            boost::this_thread::interruption_point();
        }
        catch (std::ios_base::failure& e)
        {
            if (strstr(e.what(), "end of data"))
            {
                // Allow exceptions from under-length message on vRecv
                printf("ProcessMessages(%s, %u bytes) : Exception '%s' caught, normally caused by a message being shorter than its stated length\n", strCommand.c_str(), nMessageSize, e.what());
            }
            else if (strstr(e.what(), "size too large"))
            {
                // Allow exceptions from over-long size
                printf("ProcessMessages(%s, %u bytes) : Exception '%s' caught\n", strCommand.c_str(), nMessageSize, e.what());
            }
            else
            {
                PrintExceptionContinue(&e, "ProcessMessages()");
            }
        }
        catch (boost::thread_interrupted) {
            throw;
        }
        catch (std::exception& e) {
            PrintExceptionContinue(&e, "ProcessMessages()");
        } catch (...) {
            PrintExceptionContinue(NULL, "ProcessMessages()");
        }

        if (!fRet)
            printf("ProcessMessage(%s, %u bytes) FAILED\n", strCommand.c_str(), nMessageSize);

        break;
    }

    // In case the connection got shut down, its receive buffer was wiped
    if (!pfrom->fDisconnect)
        pfrom->vRecvMsg.erase(pfrom->vRecvMsg.begin(), it);

    return fOk;
}


bool SendMessages(CNode* pto, bool fSendTrickle)
{
    TRY_LOCK(cs_main, lockMain);
    if (lockMain) {
        // Don't send anything until we get their version message
        if (pto->nVersion == 0)
            return true;

        // Keep-alive ping. We send a nonce of zero because we don't use it anywhere
        // right now.
        if (pto->nLastSend && GetTime() - pto->nLastSend > 30 * 60 && pto->vSendMsg.empty()) {
            uint64 nonce = 0;
            if (pto->nVersion > BIP0031_VERSION)
                pto->PushMessage("ping", nonce);
            else
                pto->PushMessage("ping");
        }

        // Start block sync
        if (pto->fStartSync && !fImporting && !fReindex) {
            pto->fStartSync = false;
            pto->PushGetBlocks(pindexBest, uint256(0));
        }

        // Resend wallet transactions that haven't gotten in a block yet
        // Except during reindex, importing and IBD, when old wallet
        // transactions become unconfirmed and spams other nodes.
        if (!fReindex && !fImporting && !IsInitialBlockDownload())
        {
            ResendWalletTransactions();
        }

        // Address refresh broadcast
        static int64 nLastRebroadcast;
        if (!IsInitialBlockDownload() && (GetTime() - nLastRebroadcast > 24 * 60 * 60))
        {
            {
                LOCK(cs_vNodes);
                BOOST_FOREACH(CNode* pnode, vNodes)
                {
                    // Periodically clear setAddrKnown to allow refresh broadcasts
                    if (nLastRebroadcast)
                        pnode->setAddrKnown.clear();

                    // Rebroadcast our address
                    if (!fNoListen)
                    {
                        CAddress addr = GetLocalAddress(&pnode->addr);
                        if (addr.IsRoutable())
                            pnode->PushAddress(addr);
                    }
                }
            }
            nLastRebroadcast = GetTime();
        }

        //
        // Message: addr
        //
        if (fSendTrickle)
        {
            vector<CAddress> vAddr;
            vAddr.reserve(pto->vAddrToSend.size());
            BOOST_FOREACH(const CAddress& addr, pto->vAddrToSend)
            {
                // returns true if wasn't already contained in the set
                if (pto->setAddrKnown.insert(addr).second)
                {
                    vAddr.push_back(addr);
                    // receiver rejects addr messages larger than 1000
                    if (vAddr.size() >= 1000)
                    {
                        pto->PushMessage("addr", vAddr);
                        vAddr.clear();
                    }
                }
            }
            pto->vAddrToSend.clear();
            if (!vAddr.empty())
                pto->PushMessage("addr", vAddr);
        }


        //
        // Message: inventory
        //
        vector<CInv> vInv;
        vector<CInv> vInvWait;
        {
            LOCK(pto->cs_inventory);
            vInv.reserve(pto->vInventoryToSend.size());
            vInvWait.reserve(pto->vInventoryToSend.size());
            BOOST_FOREACH(const CInv& inv, pto->vInventoryToSend)
            {
                if (pto->setInventoryKnown.count(inv))
                    continue;

                // trickle out tx inv to protect privacy
                if (inv.type == MSG_TX && !fSendTrickle)
                {
                    // 1/4 of tx invs blast to all immediately
                    static uint256 hashSalt;
                    if (hashSalt == 0)
                        hashSalt = GetRandHash();
                    uint256 hashRand = inv.hash ^ hashSalt;
                    hashRand = Hash(BEGIN(hashRand), END(hashRand));
                    bool fTrickleWait = ((hashRand & 3) != 0);

                    // always trickle our own transactions
                    if (!fTrickleWait)
                    {
                        CWalletTx wtx;
                        if (GetTransaction(inv.hash, wtx))
                            if (wtx.fFromMe)
                                fTrickleWait = true;
                    }

                    if (fTrickleWait)
                    {
                        vInvWait.push_back(inv);
                        continue;
                    }
                }

                // returns true if wasn't already contained in the set
                if (pto->setInventoryKnown.insert(inv).second)
                {
                    vInv.push_back(inv);
                    if (vInv.size() >= 1000)
                    {
                        pto->PushMessage("inv", vInv);
                        vInv.clear();
                    }
                }
            }
            pto->vInventoryToSend = vInvWait;
        }
        if (!vInv.empty())
            pto->PushMessage("inv", vInv);


        //
        // Message: getdata
        //
        vector<CInv> vGetData;
        int64 nNow = GetTime() * 1000000;
        while (!pto->mapAskFor.empty() && (*pto->mapAskFor.begin()).first <= nNow)
        {
            const CInv& inv = (*pto->mapAskFor.begin()).second;
            if (!AlreadyHave(inv))
            {
                if (fDebugNet)
                    printf("sending getdata: %s\n", inv.ToString().c_str());
                vGetData.push_back(inv);
                if (vGetData.size() >= 1000)
                {
                    pto->PushMessage("getdata", vGetData);
                    vGetData.clear();
                }
            }
            pto->mapAskFor.erase(pto->mapAskFor.begin());
        }
        if (!vGetData.empty())
            pto->PushMessage("getdata", vGetData);

    }
    return true;
}














//////////////////////////////////////////////////////////////////////////////
//
// MonacoinMiner
//

int static FormatHashBlocks(void* pbuffer, unsigned int len)
{
    unsigned char* pdata = (unsigned char*)pbuffer;
    unsigned int blocks = 1 + ((len + 8) / 64);
    unsigned char* pend = pdata + 64 * blocks;
    memset(pdata + len, 0, 64 * blocks - len);
    pdata[len] = 0x80;
    unsigned int bits = len * 8;
    pend[-1] = (bits >> 0) & 0xff;
    pend[-2] = (bits >> 8) & 0xff;
    pend[-3] = (bits >> 16) & 0xff;
    pend[-4] = (bits >> 24) & 0xff;
    return blocks;
}

static const unsigned int pSHA256InitState[8] =
{0x6a09e667, 0xbb67ae85, 0x3c6ef372, 0xa54ff53a, 0x510e527f, 0x9b05688c, 0x1f83d9ab, 0x5be0cd19};

void SHA256Transform(void* pstate, void* pinput, const void* pinit)
{
    SHA256_CTX ctx;
    unsigned char data[64];

    SHA256_Init(&ctx);

    for (int i = 0; i < 16; i++)
        ((uint32_t*)data)[i] = ByteReverse(((uint32_t*)pinput)[i]);

    for (int i = 0; i < 8; i++)
        ctx.h[i] = ((uint32_t*)pinit)[i];

    SHA256_Update(&ctx, data, sizeof(data));
    for (int i = 0; i < 8; i++)
        ((uint32_t*)pstate)[i] = ctx.h[i];
}

// Some explaining would be appreciated
class COrphan
{
public:
    CTransaction* ptx;
    set<uint256> setDependsOn;
    double dPriority;
    double dFeePerKb;

    COrphan(CTransaction* ptxIn)
    {
        ptx = ptxIn;
        dPriority = dFeePerKb = 0;
    }

    void print() const
    {
        printf("COrphan(hash=%s, dPriority=%.1f, dFeePerKb=%.1f)\n",
               ptx->GetHash().ToString().c_str(), dPriority, dFeePerKb);
        BOOST_FOREACH(uint256 hash, setDependsOn)
            printf("   setDependsOn %s\n", hash.ToString().c_str());
    }
};


uint64 nLastBlockTx = 0;
uint64 nLastBlockSize = 0;

// We want to sort transactions by priority and fee, so:
typedef boost::tuple<double, double, CTransaction*> TxPriority;
class TxPriorityCompare
{
    bool byFee;
public:
    TxPriorityCompare(bool _byFee) : byFee(_byFee) { }
    bool operator()(const TxPriority& a, const TxPriority& b)
    {
        if (byFee)
        {
            if (a.get<1>() == b.get<1>())
                return a.get<0>() < b.get<0>();
            return a.get<1>() < b.get<1>();
        }
        else
        {
            if (a.get<0>() == b.get<0>())
                return a.get<1>() < b.get<1>();
            return a.get<0>() < b.get<0>();
        }
    }
};

CBlockTemplate* CreateNewBlock(const CScript& scriptPubKeyIn)
{
    // Create new block
    auto_ptr<CBlockTemplate> pblocktemplate(new CBlockTemplate());
    if(!pblocktemplate.get())
        return NULL;
    CBlock *pblock = &pblocktemplate->block; // pointer for convenience

    // Create coinbase tx
    CTransaction txNew;
    txNew.vin.resize(1);
    txNew.vin[0].prevout.SetNull();
    txNew.vout.resize(1);
    txNew.vout[0].scriptPubKey = scriptPubKeyIn;

    // Add our coinbase tx as first transaction
    pblock->vtx.push_back(txNew);
    pblocktemplate->vTxFees.push_back(-1); // updated at end
    pblocktemplate->vTxSigOps.push_back(-1); // updated at end

    // Largest block you're willing to create:
    unsigned int nBlockMaxSize = GetArg("-blockmaxsize", DEFAULT_BLOCK_MAX_SIZE);
    // Limit to betweeen 1K and MAX_BLOCK_SIZE-1K for sanity:
    nBlockMaxSize = std::max((unsigned int)1000, std::min((unsigned int)(MAX_BLOCK_SIZE-1000), nBlockMaxSize));

    // How much of the block should be dedicated to high-priority transactions,
    // included regardless of the fees they pay
    unsigned int nBlockPrioritySize = GetArg("-blockprioritysize", DEFAULT_BLOCK_PRIORITY_SIZE);
    nBlockPrioritySize = std::min(nBlockMaxSize, nBlockPrioritySize);

    // Minimum block size you want to create; block will be filled with free transactions
    // until there are no more or the block reaches this size:
    unsigned int nBlockMinSize = GetArg("-blockminsize", 0);
    nBlockMinSize = std::min(nBlockMaxSize, nBlockMinSize);

    // Collect memory pool transactions into the block
    int64 nFees = 0;
    {
        LOCK2(cs_main, mempool.cs);
        CBlockIndex* pindexPrev = pindexBest;
        CCoinsViewCache view(*pcoinsTip, true);

        // Priority order to process transactions
        list<COrphan> vOrphan; // list memory doesn't move
        map<uint256, vector<COrphan*> > mapDependers;
        bool fPrintPriority = GetBoolArg("-printpriority");

        // This vector will be sorted into a priority queue:
        vector<TxPriority> vecPriority;
        vecPriority.reserve(mempool.mapTx.size());
        for (map<uint256, CTransaction>::iterator mi = mempool.mapTx.begin(); mi != mempool.mapTx.end(); ++mi)
        {
            CTransaction& tx = (*mi).second;
            if (tx.IsCoinBase() || !tx.IsFinal())
                continue;

            COrphan* porphan = NULL;
            double dPriority = 0;
            int64 nTotalIn = 0;
            bool fMissingInputs = false;
            BOOST_FOREACH(const CTxIn& txin, tx.vin)
            {
                // Read prev transaction
                if (!view.HaveCoins(txin.prevout.hash))
                {
                    // This should never happen; all transactions in the memory
                    // pool should connect to either transactions in the chain
                    // or other transactions in the memory pool.
                    if (!mempool.mapTx.count(txin.prevout.hash))
                    {
                        printf("ERROR: mempool transaction missing input\n");
                        if (fDebug) assert("mempool transaction missing input" == 0);
                        fMissingInputs = true;
                        if (porphan)
                            vOrphan.pop_back();
                        break;
                    }

                    // Has to wait for dependencies
                    if (!porphan)
                    {
                        // Use list for automatic deletion
                        vOrphan.push_back(COrphan(&tx));
                        porphan = &vOrphan.back();
                    }
                    mapDependers[txin.prevout.hash].push_back(porphan);
                    porphan->setDependsOn.insert(txin.prevout.hash);
                    nTotalIn += mempool.mapTx[txin.prevout.hash].vout[txin.prevout.n].nValue;
                    continue;
                }
                const CCoins &coins = view.GetCoins(txin.prevout.hash);

                int64 nValueIn = coins.vout[txin.prevout.n].nValue;
                nTotalIn += nValueIn;

                int nConf = pindexPrev->nHeight - coins.nHeight + 1;

                dPriority += (double)nValueIn * nConf;
            }
            if (fMissingInputs) continue;

            // Priority is sum(valuein * age) / txsize
            unsigned int nTxSize = ::GetSerializeSize(tx, SER_NETWORK, PROTOCOL_VERSION);
            dPriority /= nTxSize;

            // This is a more accurate fee-per-kilobyte than is used by the client code, because the
            // client code rounds up the size to the nearest 1K. That's good, because it gives an
            // incentive to create smaller transactions.
            double dFeePerKb =  double(nTotalIn-tx.GetValueOut()) / (double(nTxSize)/1000.0);

            if (porphan)
            {
                porphan->dPriority = dPriority;
                porphan->dFeePerKb = dFeePerKb;
            }
            else
                vecPriority.push_back(TxPriority(dPriority, dFeePerKb, &(*mi).second));
        }

        // Collect transactions into block
        uint64 nBlockSize = 1000;
        uint64 nBlockTx = 0;
        int nBlockSigOps = 100;
        bool fSortedByFee = (nBlockPrioritySize <= 0);

        TxPriorityCompare comparer(fSortedByFee);
        std::make_heap(vecPriority.begin(), vecPriority.end(), comparer);

        while (!vecPriority.empty())
        {
            // Take highest priority transaction off the priority queue:
            double dPriority = vecPriority.front().get<0>();
            double dFeePerKb = vecPriority.front().get<1>();
            CTransaction& tx = *(vecPriority.front().get<2>());

            std::pop_heap(vecPriority.begin(), vecPriority.end(), comparer);
            vecPriority.pop_back();

            // Size limits
            unsigned int nTxSize = ::GetSerializeSize(tx, SER_NETWORK, PROTOCOL_VERSION);
            if (nBlockSize + nTxSize >= nBlockMaxSize)
                continue;

            // Legacy limits on sigOps:
            unsigned int nTxSigOps = tx.GetLegacySigOpCount();
            if (nBlockSigOps + nTxSigOps >= MAX_BLOCK_SIGOPS)
                continue;

            // Skip free transactions if we're past the minimum block size:
            if (fSortedByFee && (dFeePerKb < CTransaction::nMinTxFee) && (nBlockSize + nTxSize >= nBlockMinSize))
                continue;

            // Prioritize by fee once past the priority size or we run out of high-priority
            // transactions:
            if (!fSortedByFee &&
                ((nBlockSize + nTxSize >= nBlockPrioritySize) || (dPriority < COIN * 576 / 250)))
            {
                fSortedByFee = true;
                comparer = TxPriorityCompare(fSortedByFee);
                std::make_heap(vecPriority.begin(), vecPriority.end(), comparer);
            }

            if (!tx.HaveInputs(view))
                continue;

            int64 nTxFees = tx.GetValueIn(view)-tx.GetValueOut();

            nTxSigOps += tx.GetP2SHSigOpCount(view);
            if (nBlockSigOps + nTxSigOps >= MAX_BLOCK_SIGOPS)
                continue;

            CValidationState state;
            if (!tx.CheckInputs(state, view, true, SCRIPT_VERIFY_P2SH))
                continue;

            CTxUndo txundo;
            uint256 hash = tx.GetHash();
            tx.UpdateCoins(state, view, txundo, pindexPrev->nHeight+1, hash);

            // Added
            pblock->vtx.push_back(tx);
            pblocktemplate->vTxFees.push_back(nTxFees);
            pblocktemplate->vTxSigOps.push_back(nTxSigOps);
            nBlockSize += nTxSize;
            ++nBlockTx;
            nBlockSigOps += nTxSigOps;
            nFees += nTxFees;

            if (fPrintPriority)
            {
                printf("priority %.1f feeperkb %.1f txid %s\n",
                       dPriority, dFeePerKb, tx.GetHash().ToString().c_str());
            }

            // Add transactions that depend on this one to the priority queue
            if (mapDependers.count(hash))
            {
                BOOST_FOREACH(COrphan* porphan, mapDependers[hash])
                {
                    if (!porphan->setDependsOn.empty())
                    {
                        porphan->setDependsOn.erase(hash);
                        if (porphan->setDependsOn.empty())
                        {
                            vecPriority.push_back(TxPriority(porphan->dPriority, porphan->dFeePerKb, porphan->ptx));
                            std::push_heap(vecPriority.begin(), vecPriority.end(), comparer);
                        }
                    }
                }
            }
        }

        nLastBlockTx = nBlockTx;
        nLastBlockSize = nBlockSize;
        printf("CreateNewBlock(): total size %"PRI64u"\n", nBlockSize);

        pblock->vtx[0].vout[0].nValue = GetBlockValue(pindexPrev->nHeight+1, nFees);
        pblocktemplate->vTxFees[0] = -nFees;

        // Fill in header
        pblock->hashPrevBlock  = pindexPrev->GetBlockHash();
        pblock->UpdateTime(pindexPrev);
        pblock->nBits          = GetNextWorkRequired(pindexPrev, pblock);
        pblock->nNonce         = 0;
        pblock->vtx[0].vin[0].scriptSig = CScript() << OP_0 << OP_0;
        pblocktemplate->vTxSigOps[0] = pblock->vtx[0].GetLegacySigOpCount();

        CBlockIndex indexDummy(*pblock);
        indexDummy.pprev = pindexPrev;
        indexDummy.nHeight = pindexPrev->nHeight + 1;
        CCoinsViewCache viewNew(*pcoinsTip, true);
        CValidationState state;
        if (!pblock->ConnectBlock(state, &indexDummy, viewNew, true))
            throw std::runtime_error("CreateNewBlock() : ConnectBlock failed");
    }

    return pblocktemplate.release();
}

CBlockTemplate* CreateNewBlockWithKey(CReserveKey& reservekey)
{
    CPubKey pubkey;
    if (!reservekey.GetReservedKey(pubkey))
        return NULL;

    CScript scriptPubKey = CScript() << pubkey << OP_CHECKSIG;
    return CreateNewBlock(scriptPubKey);
}

void IncrementExtraNonce(CBlock* pblock, CBlockIndex* pindexPrev, unsigned int& nExtraNonce)
{
    // Update nExtraNonce
    static uint256 hashPrevBlock;
    if (hashPrevBlock != pblock->hashPrevBlock)
    {
        nExtraNonce = 0;
        hashPrevBlock = pblock->hashPrevBlock;
    }
    ++nExtraNonce;
    unsigned int nHeight = pindexPrev->nHeight+1; // Height first in coinbase required for block.version=2
    pblock->vtx[0].vin[0].scriptSig = (CScript() << nHeight << CBigNum(nExtraNonce)) + COINBASE_FLAGS;
    assert(pblock->vtx[0].vin[0].scriptSig.size() <= 100);

    pblock->hashMerkleRoot = pblock->BuildMerkleTree();
}


void FormatHashBuffers(CBlock* pblock, char* pmidstate, char* pdata, char* phash1)
{
    //
    // Pre-build hash buffers
    //
    struct
    {
        struct unnamed2
        {
            int nVersion;
            uint256 hashPrevBlock;
            uint256 hashMerkleRoot;
            unsigned int nTime;
            unsigned int nBits;
            unsigned int nNonce;
        }
        block;
        unsigned char pchPadding0[64];
        uint256 hash1;
        unsigned char pchPadding1[64];
    }
    tmp;
    memset(&tmp, 0, sizeof(tmp));

    tmp.block.nVersion       = pblock->nVersion;
    tmp.block.hashPrevBlock  = pblock->hashPrevBlock;
    tmp.block.hashMerkleRoot = pblock->hashMerkleRoot;
    tmp.block.nTime          = pblock->nTime;
    tmp.block.nBits          = pblock->nBits;
    tmp.block.nNonce         = pblock->nNonce;

    FormatHashBlocks(&tmp.block, sizeof(tmp.block));
    FormatHashBlocks(&tmp.hash1, sizeof(tmp.hash1));

    // Byte swap all the input buffer
    for (unsigned int i = 0; i < sizeof(tmp)/4; i++)
        ((unsigned int*)&tmp)[i] = ByteReverse(((unsigned int*)&tmp)[i]);

    // Precalc the first half of the first hash, which stays constant
    SHA256Transform(pmidstate, &tmp.block, pSHA256InitState);

    memcpy(pdata, &tmp.block, 128);
    memcpy(phash1, &tmp.hash1, 64);
}


bool CheckWork(CBlock* pblock, CWallet& wallet, CReserveKey& reservekey)
{
    uint256 hash = pblock->GetPoWHash();
    uint256 hashTarget = CBigNum().SetCompact(pblock->nBits).getuint256();

    if (hash > hashTarget)
        return false;

    //// debug print
    printf("MonacoinMiner:\n");
    printf("proof-of-work found  \n  hash: %s  \ntarget: %s\n", hash.GetHex().c_str(), hashTarget.GetHex().c_str());
    pblock->print();
    printf("generated %s\n", FormatMoney(pblock->vtx[0].vout[0].nValue).c_str());

    // Found a solution
    {
        LOCK(cs_main);
        if (pblock->hashPrevBlock != hashBestChain)
            return error("MonacoinMiner : generated block is stale");

        // Remove key from key pool
        reservekey.KeepKey();

        // Track how many getdata requests this block gets
        {
            LOCK(wallet.cs_wallet);
            wallet.mapRequestCount[pblock->GetHash()] = 0;
        }

        // Process this block the same as if we had received it from another node
        CValidationState state;
        if (!ProcessBlock(state, NULL, pblock))
            return error("MonacoinMiner : ProcessBlock, block not accepted");
    }

    return true;
}

void static MonacoinMiner(CWallet *pwallet)
{
    printf("MonacoinMiner started\n");
    SetThreadPriority(THREAD_PRIORITY_LOWEST);
    RenameThread("monacoin-miner");

    // Each thread has its own key and counter
    CReserveKey reservekey(pwallet);
    unsigned int nExtraNonce = 0;

    try { loop {
        while (vNodes.empty())
            MilliSleep(1000);

        //
        // Create new block
        //
        unsigned int nTransactionsUpdatedLast = nTransactionsUpdated;
        CBlockIndex* pindexPrev = pindexBest;

        auto_ptr<CBlockTemplate> pblocktemplate(CreateNewBlockWithKey(reservekey));
        if (!pblocktemplate.get())
            return;
        CBlock *pblock = &pblocktemplate->block;
        IncrementExtraNonce(pblock, pindexPrev, nExtraNonce);

        printf("Running MonacoinMiner with %"PRIszu" transactions in block (%u bytes)\n", pblock->vtx.size(),
               ::GetSerializeSize(*pblock, SER_NETWORK, PROTOCOL_VERSION));

        //
        // Pre-build hash buffers
        //
        char pmidstatebuf[32+16]; char* pmidstate = alignup<16>(pmidstatebuf);
        char pdatabuf[128+16];    char* pdata     = alignup<16>(pdatabuf);
        char phash1buf[64+16];    char* phash1    = alignup<16>(phash1buf);

        FormatHashBuffers(pblock, pmidstate, pdata, phash1);

        unsigned int& nBlockTime = *(unsigned int*)(pdata + 64 + 4);
        unsigned int& nBlockBits = *(unsigned int*)(pdata + 64 + 8);
        //unsigned int& nBlockNonce = *(unsigned int*)(pdata + 64 + 12);


        //
        // Search
        //
        int64 nStart = GetTime();
        uint256 hashTarget = CBigNum().SetCompact(pblock->nBits).getuint256();
        loop
        {
            unsigned int nHashesDone = 0;

            uint256 thash;
            char scratchpad[SCRYPT_SCRATCHPAD_SIZE];
            loop
            {
                scrypt_1024_1_1_256_sp(BEGIN(pblock->nVersion), BEGIN(thash), scratchpad);

                if (thash <= hashTarget)
                {
                    // Found a solution
                    SetThreadPriority(THREAD_PRIORITY_NORMAL);
                    CheckWork(pblock, *pwallet, reservekey);
                    SetThreadPriority(THREAD_PRIORITY_LOWEST);
                    break;
                }
                pblock->nNonce += 1;
                nHashesDone += 1;
                if ((pblock->nNonce & 0xFF) == 0)
                    break;
            }

            // Meter hashes/sec
            static int64 nHashCounter;
            if (nHPSTimerStart == 0)
            {
                nHPSTimerStart = GetTimeMillis();
                nHashCounter = 0;
            }
            else
                nHashCounter += nHashesDone;
            if (GetTimeMillis() - nHPSTimerStart > 4000)
            {
                static CCriticalSection cs;
                {
                    LOCK(cs);
                    if (GetTimeMillis() - nHPSTimerStart > 4000)
                    {
                        dHashesPerSec = 1000.0 * nHashCounter / (GetTimeMillis() - nHPSTimerStart);
                        nHPSTimerStart = GetTimeMillis();
                        nHashCounter = 0;
                        static int64 nLogTime;
                        if (GetTime() - nLogTime > 30 * 60)
                        {
                            nLogTime = GetTime();
                            printf("hashmeter %6.0f khash/s\n", dHashesPerSec/1000.0);
                        }
                    }
                }
            }

            // Check for stop or if block needs to be rebuilt
            boost::this_thread::interruption_point();
            if (vNodes.empty())
                break;
            if (pblock->nNonce >= 0xffff0000)
                break;
            if (nTransactionsUpdated != nTransactionsUpdatedLast && GetTime() - nStart > 60)
                break;
            if (pindexPrev != pindexBest)
                break;

            // Update nTime every few seconds
            pblock->UpdateTime(pindexPrev);
            nBlockTime = ByteReverse(pblock->nTime);
            if (fTestNet)
            {
                // Changing pblock->nTime can change work required on testnet:
                nBlockBits = ByteReverse(pblock->nBits);
                hashTarget = CBigNum().SetCompact(pblock->nBits).getuint256();
            }
        }
    } }
    catch (boost::thread_interrupted)
    {
        printf("MonacoinMiner terminated\n");
        throw;
    }
}

void GenerateBitcoins(bool fGenerate, CWallet* pwallet)
{
    static boost::thread_group* minerThreads = NULL;

    int nThreads = GetArg("-genproclimit", -1);
    if (nThreads < 0)
        nThreads = boost::thread::hardware_concurrency();

    if (minerThreads != NULL)
    {
        minerThreads->interrupt_all();
        delete minerThreads;
        minerThreads = NULL;
    }

    if (nThreads == 0 || !fGenerate)
        return;

    minerThreads = new boost::thread_group();
    for (int i = 0; i < nThreads; i++)
        minerThreads->create_thread(boost::bind(&MonacoinMiner, pwallet));
}

// Amount compression:
// * If the amount is 0, output 0
// * first, divide the amount (in base units) by the largest power of 10 possible; call the exponent e (e is max 9)
// * if e<9, the last digit of the resulting number cannot be 0; store it as d, and drop it (divide by 10)
//   * call the result n
//   * output 1 + 10*(9*n + d - 1) + e
// * if e==9, we only know the resulting number is not zero, so output 1 + 10*(n - 1) + 9
// (this is decodable, as d is in [1-9] and e is in [0-9])

uint64 CTxOutCompressor::CompressAmount(uint64 n)
{
    if (n == 0)
        return 0;
    int e = 0;
    while (((n % 10) == 0) && e < 9) {
        n /= 10;
        e++;
    }
    if (e < 9) {
        int d = (n % 10);
        assert(d >= 1 && d <= 9);
        n /= 10;
        return 1 + (n*9 + d - 1)*10 + e;
    } else {
        return 1 + (n - 1)*10 + 9;
    }
}

uint64 CTxOutCompressor::DecompressAmount(uint64 x)
{
    // x = 0  OR  x = 1+10*(9*n + d - 1) + e  OR  x = 1+10*(n - 1) + 9
    if (x == 0)
        return 0;
    x--;
    // x = 10*(9*n + d - 1) + e
    int e = x % 10;
    x /= 10;
    uint64 n = 0;
    if (e < 9) {
        // x = 9*n + d - 1
        int d = (x % 9) + 1;
        x /= 9;
        // x = n
        n = x*10 + d;
    } else {
        n = x+1;
    }
    while (e) {
        n *= 10;
        e--;
    }
    return n;
}


class CMainCleanup
{
public:
    CMainCleanup() {}
    ~CMainCleanup() {
        // block headers
        std::map<uint256, CBlockIndex*>::iterator it1 = mapBlockIndex.begin();
        for (; it1 != mapBlockIndex.end(); it1++)
            delete (*it1).second;
        mapBlockIndex.clear();

        // orphan blocks
        std::map<uint256, CBlock*>::iterator it2 = mapOrphanBlocks.begin();
        for (; it2 != mapOrphanBlocks.end(); it2++)
            delete (*it2).second;
        mapOrphanBlocks.clear();

        // orphan transactions
        mapOrphanTransactions.clear();
    }
} instance_of_cmaincleanup;
<|MERGE_RESOLUTION|>--- conflicted
+++ resolved
@@ -1,14 +1,8 @@
 // Copyright (c) 2009-2010 Satoshi Nakamoto
-<<<<<<< HEAD
 // Copyright (c) 2009-2014 The Bitcoin developers
 // Copyright (c) 2011-2014 Litecoin Developers
-// Copyright (c) 2013-2014 Dr Kimoto Chan
+// Copyright (c) 2013-2014 Dr. Kimoto Chan
 // Copyright (c) 2009-2014 The DigiByte developers
-=======
-// Copyright (c) 2009-2012 The Bitcoin developers
-// Copyright (c) 2011-2012 Litecoin Developers
-// Copyright (c) 2013-2014 Dr. Kimoto Chan
->>>>>>> 17a1da42
 // Copyright (c) 2013-2014 Monacoin Developers
 // Distributed under the MIT/X11 software license, see the accompanying
 // file COPYING or http://www.opensource.org/licenses/mit-license.php.
