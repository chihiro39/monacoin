// Copyright (c) 2009-2010 Satoshi Nakamoto
// Copyright (c) 2009-2016 The Bitcoin Core developers
// Distributed under the MIT software license, see the accompanying
// file COPYING or http://www.opensource.org/licenses/mit-license.php.

#include "main.h"

#include "addrman.h"
#include "alert.h"
#include "arith_uint256.h"
#include "blockencodings.h"
#include "chainparams.h"
#include "checkpoints.h"
#include "checkqueue.h"
#include "consensus/consensus.h"
#include "consensus/merkle.h"
#include "consensus/validation.h"
#include "hash.h"
#include "init.h"
#include "merkleblock.h"
#include "net.h"
#include "policy/fees.h"
#include "policy/policy.h"
#include "pow.h"
#include "primitives/block.h"
#include "primitives/transaction.h"
#include "random.h"
#include "script/script.h"
#include "script/sigcache.h"
#include "script/standard.h"
#include "tinyformat.h"
#include "txdb.h"
#include "txmempool.h"
#include "ui_interface.h"
#include "undo.h"
#include "util.h"
#include "utilmoneystr.h"
#include "utilstrencodings.h"
#include "validationinterface.h"
#include "versionbits.h"
#include "Lyra2RE/Lyra2RE.h"

#include <atomic>
#include <sstream>

#include <boost/algorithm/string/replace.hpp>
#include <boost/algorithm/string/join.hpp>
#include <boost/filesystem.hpp>
#include <boost/filesystem/fstream.hpp>
#include <boost/math/distributions/poisson.hpp>
#include <boost/thread.hpp>

using namespace std;

#if defined(NDEBUG)
# error "Monacoin cannot be compiled without assertions."
#endif

/**
 * Global state
 */

CCriticalSection cs_main;

BlockMap mapBlockIndex;
CChain chainActive;
CBlockIndex *pindexBestHeader = NULL;
int64_t nTimeBestReceived = 0;
CWaitableCriticalSection csBestBlock;
CConditionVariable cvBlockChange;
int nScriptCheckThreads = 0;
bool fImporting = false;
bool fReindex = false;
bool fTxIndex = false;
bool fHavePruned = false;
bool fPruneMode = false;
bool fIsBareMultisigStd = DEFAULT_PERMIT_BAREMULTISIG;
bool fRequireStandard = true;
bool fCheckBlockIndex = false;
bool fCheckpointsEnabled = DEFAULT_CHECKPOINTS_ENABLED;
size_t nCoinCacheUsage = 5000 * 300;
uint64_t nPruneTarget = 0;
bool fAlerts = DEFAULT_ALERTS;
int64_t nMaxTipAge = DEFAULT_MAX_TIP_AGE;
bool fEnableReplacement = DEFAULT_ENABLE_REPLACEMENT;


CFeeRate minRelayTxFee = CFeeRate(DEFAULT_MIN_RELAY_TX_FEE);
CAmount maxTxFee = DEFAULT_TRANSACTION_MAXFEE;

CTxMemPool mempool(::minRelayTxFee);
FeeFilterRounder filterRounder(::minRelayTxFee);

struct IteratorComparator
{
    template<typename I>
    bool operator()(const I& a, const I& b)
    {
        return &(*a) < &(*b);
    }
};

struct COrphanTx {
    CTransaction tx;
    NodeId fromPeer;
    int64_t nTimeExpire;
};
map<uint256, COrphanTx> mapOrphanTransactions GUARDED_BY(cs_main);
map<COutPoint, set<map<uint256, COrphanTx>::iterator, IteratorComparator>> mapOrphanTransactionsByPrev GUARDED_BY(cs_main);
void EraseOrphansFor(NodeId peer) EXCLUSIVE_LOCKS_REQUIRED(cs_main);

/**
 * Returns true if there are nRequired or more blocks of minVersion or above
 * in the last Consensus::Params::nMajorityWindow blocks, starting at pstart and going backwards.
 */
static bool IsSuperMajority(int minVersion, const CBlockIndex* pstart, unsigned nRequired, const Consensus::Params& consensusParams);
static void CheckBlockIndex(const Consensus::Params& consensusParams);

/** Constant stuff for coinbase transactions we create: */
CScript COINBASE_FLAGS;

const string strMessageMagic = "Monacoin Signed Message:\n";

const int32_t int32_max = 0x7fffffff;

// Internal stuff
namespace {

    struct CBlockIndexWorkComparator
    {
        bool operator()(CBlockIndex *pa, CBlockIndex *pb) const {
            // First sort by most total work, ...
            if (pa->nChainWork > pb->nChainWork) return false;
            if (pa->nChainWork < pb->nChainWork) return true;

            // ... then by earliest time received, ...
            if (pa->nSequenceId < pb->nSequenceId) return false;
            if (pa->nSequenceId > pb->nSequenceId) return true;

            // Use pointer address as tie breaker (should only happen with blocks
            // loaded from disk, as those all have id 0).
            if (pa < pb) return false;
            if (pa > pb) return true;

            // Identical blocks.
            return false;
        }
    };

    CBlockIndex *pindexBestInvalid;

    /**
     * The set of all CBlockIndex entries with BLOCK_VALID_TRANSACTIONS (for itself and all ancestors) and
     * as good as our current tip or better. Entries may be failed, though, and pruning nodes may be
     * missing the data for the block.
     */
    set<CBlockIndex*, CBlockIndexWorkComparator> setBlockIndexCandidates;
    /** Number of nodes with fSyncStarted. */
    int nSyncStarted = 0;
    /** All pairs A->B, where A (or one of its ancestors) misses transactions, but B has transactions.
     * Pruned nodes may have entries where B is missing data.
     */
    multimap<CBlockIndex*, CBlockIndex*> mapBlocksUnlinked;

    CCriticalSection cs_LastBlockFile;
    std::vector<CBlockFileInfo> vinfoBlockFile;
    int nLastBlockFile = 0;
    /** Global flag to indicate we should check to see if there are
     *  block/undo files that should be deleted.  Set on startup
     *  or if we allocate more file space when we're in prune mode
     */
    bool fCheckForPruning = false;

    /**
     * Every received block is assigned a unique and increasing identifier, so we
     * know which one to give priority in case of a fork.
     */
    CCriticalSection cs_nBlockSequenceId;
    /** Blocks loaded from disk are assigned id 0, so start the counter at 1. */
    uint32_t nBlockSequenceId = 1;

    /**
     * Sources of received blocks, saved to be able to send them reject
     * messages or ban them when processing happens afterwards. Protected by
     * cs_main.
     * Set mapBlockSource[hash].second to false if the node should not be
     * punished if the block is invalid.
     */
    map<uint256, std::pair<NodeId, bool>> mapBlockSource;

    /**
     * Filter for transactions that were recently rejected by
     * AcceptToMemoryPool. These are not rerequested until the chain tip
     * changes, at which point the entire filter is reset. Protected by
     * cs_main.
     *
     * Without this filter we'd be re-requesting txs from each of our peers,
     * increasing bandwidth consumption considerably. For instance, with 100
     * peers, half of which relay a tx we don't accept, that might be a 50x
     * bandwidth increase. A flooding attacker attempting to roll-over the
     * filter using minimum-sized, 60byte, transactions might manage to send
     * 1000/sec if we have fast peers, so we pick 120,000 to give our peers a
     * two minute window to send invs to us.
     *
     * Decreasing the false positive rate is fairly cheap, so we pick one in a
     * million to make it highly unlikely for users to have issues with this
     * filter.
     *
     * Memory used: 1.3 MB
     */
    boost::scoped_ptr<CRollingBloomFilter> recentRejects;
    uint256 hashRecentRejectsChainTip;

    /** Blocks that are in flight, and that are in the queue to be downloaded. Protected by cs_main. */
    struct QueuedBlock {
        uint256 hash;
        CBlockIndex* pindex;                                     //!< Optional.
        bool fValidatedHeaders;                                  //!< Whether this block has validated headers at the time of request.
        std::unique_ptr<PartiallyDownloadedBlock> partialBlock;  //!< Optional, used for CMPCTBLOCK downloads
    };
    map<uint256, pair<NodeId, list<QueuedBlock>::iterator> > mapBlocksInFlight;

    /** Stack of nodes which we have set to announce using compact blocks */
    list<NodeId> lNodesAnnouncingHeaderAndIDs;

    /** Number of preferable block download peers. */
    int nPreferredDownload = 0;

    /** Dirty block index entries. */
    set<CBlockIndex*> setDirtyBlockIndex;

    /** Dirty block file entries. */
    set<int> setDirtyFileInfo;

    /** Number of peers from which we're downloading blocks. */
    int nPeersWithValidatedDownloads = 0;

    /** Relay map, protected by cs_main. */
    typedef std::map<uint256, std::shared_ptr<const CTransaction>> MapRelay;
    MapRelay mapRelay;
    /** Expiration-time ordered list of (expire time, relay map entry) pairs, protected by cs_main). */
    std::deque<std::pair<int64_t, MapRelay::iterator>> vRelayExpiration;
} // anon namespace

//////////////////////////////////////////////////////////////////////////////
//
// Registration of network node signals.
//

namespace {

struct CBlockReject {
    unsigned char chRejectCode;
    string strRejectReason;
    uint256 hashBlock;
};

/**
 * Maintain validation-specific state about nodes, protected by cs_main, instead
 * by CNode's own locks. This simplifies asynchronous operation, where
 * processing of incoming data is done after the ProcessMessage call returns,
 * and we're no longer holding the node's locks.
 */
struct CNodeState {
    //! The peer's address
    CService address;
    //! Whether we have a fully established connection.
    bool fCurrentlyConnected;
    //! Accumulated misbehaviour score for this peer.
    int nMisbehavior;
    //! Whether this peer should be disconnected and banned (unless whitelisted).
    bool fShouldBan;
    //! String name of this peer (debugging/logging purposes).
    std::string name;
    //! List of asynchronously-determined block rejections to notify this peer about.
    std::vector<CBlockReject> rejects;
    //! The best known block we know this peer has announced.
    CBlockIndex *pindexBestKnownBlock;
    //! The hash of the last unknown block this peer has announced.
    uint256 hashLastUnknownBlock;
    //! The last full block we both have.
    CBlockIndex *pindexLastCommonBlock;
    //! The best header we have sent our peer.
    CBlockIndex *pindexBestHeaderSent;
    //! Length of current-streak of unconnecting headers announcements
    int nUnconnectingHeaders;
    //! Whether we've started headers synchronization with this peer.
    bool fSyncStarted;
    //! Since when we're stalling block download progress (in microseconds), or 0.
    int64_t nStallingSince;
    list<QueuedBlock> vBlocksInFlight;
    //! When the first entry in vBlocksInFlight started downloading. Don't care when vBlocksInFlight is empty.
    int64_t nDownloadingSince;
    int nBlocksInFlight;
    int nBlocksInFlightValidHeaders;
    //! Whether we consider this a preferred download peer.
    bool fPreferredDownload;
    //! Whether this peer wants invs or headers (when possible) for block announcements.
    bool fPreferHeaders;
    //! Whether this peer wants invs or cmpctblocks (when possible) for block announcements.
    bool fPreferHeaderAndIDs;
    /**
      * Whether this peer will send us cmpctblocks if we request them.
      * This is not used to gate request logic, as we really only care about fSupportsDesiredCmpctVersion,
      * but is used as a flag to "lock in" the version of compact blocks (fWantsCmpctWitness) we send.
      */
    bool fProvidesHeaderAndIDs;
    //! Whether this peer can give us witnesses
    bool fHaveWitness;
    //! Whether this peer wants witnesses in cmpctblocks/blocktxns
    bool fWantsCmpctWitness;
    /**
     * If we've announced NODE_WITNESS to this peer: whether the peer sends witnesses in cmpctblocks/blocktxns,
     * otherwise: whether this peer sends non-witnesses in cmpctblocks/blocktxns.
     */
    bool fSupportsDesiredCmpctVersion;

    CNodeState() {
        fCurrentlyConnected = false;
        nMisbehavior = 0;
        fShouldBan = false;
        pindexBestKnownBlock = NULL;
        hashLastUnknownBlock.SetNull();
        pindexLastCommonBlock = NULL;
        pindexBestHeaderSent = NULL;
        nUnconnectingHeaders = 0;
        fSyncStarted = false;
        nStallingSince = 0;
        nDownloadingSince = 0;
        nBlocksInFlight = 0;
        nBlocksInFlightValidHeaders = 0;
        fPreferredDownload = false;
        fPreferHeaders = false;
        fPreferHeaderAndIDs = false;
        fProvidesHeaderAndIDs = false;
        fHaveWitness = false;
        fWantsCmpctWitness = false;
        fSupportsDesiredCmpctVersion = false;
    }
};

/** Map maintaining per-node state. Requires cs_main. */
map<NodeId, CNodeState> mapNodeState;

// Requires cs_main.
CNodeState *State(NodeId pnode) {
    map<NodeId, CNodeState>::iterator it = mapNodeState.find(pnode);
    if (it == mapNodeState.end())
        return NULL;
    return &it->second;
}

int GetHeight()
{
    LOCK(cs_main);
    return chainActive.Height();
}

void UpdatePreferredDownload(CNode* node, CNodeState* state)
{
    nPreferredDownload -= state->fPreferredDownload;

    // Whether this node should be marked as a preferred download node.
    state->fPreferredDownload = (!node->fInbound || node->fWhitelisted) && !node->fOneShot && !node->fClient;

    nPreferredDownload += state->fPreferredDownload;
}

void InitializeNode(NodeId nodeid, const CNode *pnode) {
    LOCK(cs_main);
    CNodeState &state = mapNodeState.insert(std::make_pair(nodeid, CNodeState())).first->second;
    state.name = pnode->addrName;
    state.address = pnode->addr;
}

void FinalizeNode(NodeId nodeid) {
    LOCK(cs_main);
    CNodeState *state = State(nodeid);

    if (state->fSyncStarted)
        nSyncStarted--;

    if (state->nMisbehavior == 0 && state->fCurrentlyConnected) {
        AddressCurrentlyConnected(state->address);
    }

    BOOST_FOREACH(const QueuedBlock& entry, state->vBlocksInFlight) {
        mapBlocksInFlight.erase(entry.hash);
    }
    EraseOrphansFor(nodeid);
    nPreferredDownload -= state->fPreferredDownload;
    nPeersWithValidatedDownloads -= (state->nBlocksInFlightValidHeaders != 0);
    assert(nPeersWithValidatedDownloads >= 0);

    mapNodeState.erase(nodeid);

    if (mapNodeState.empty()) {
        // Do a consistency check after the last peer is removed.
        assert(mapBlocksInFlight.empty());
        assert(nPreferredDownload == 0);
        assert(nPeersWithValidatedDownloads == 0);
    }
}

// Requires cs_main.
// Returns a bool indicating whether we requested this block.
// Also used if a block was /not/ received and timed out or started with another peer
bool MarkBlockAsReceived(const uint256& hash) {
    map<uint256, pair<NodeId, list<QueuedBlock>::iterator> >::iterator itInFlight = mapBlocksInFlight.find(hash);
    if (itInFlight != mapBlocksInFlight.end()) {
        CNodeState *state = State(itInFlight->second.first);
        state->nBlocksInFlightValidHeaders -= itInFlight->second.second->fValidatedHeaders;
        if (state->nBlocksInFlightValidHeaders == 0 && itInFlight->second.second->fValidatedHeaders) {
            // Last validated block on the queue was received.
            nPeersWithValidatedDownloads--;
        }
        if (state->vBlocksInFlight.begin() == itInFlight->second.second) {
            // First block on the queue was received, update the start download time for the next one
            state->nDownloadingSince = std::max(state->nDownloadingSince, GetTimeMicros());
        }
        state->vBlocksInFlight.erase(itInFlight->second.second);
        state->nBlocksInFlight--;
        state->nStallingSince = 0;
        mapBlocksInFlight.erase(itInFlight);
        return true;
    }
    return false;
}

// Requires cs_main.
// returns false, still setting pit, if the block was already in flight from the same peer
// pit will only be valid as long as the same cs_main lock is being held
bool MarkBlockAsInFlight(NodeId nodeid, const uint256& hash, const Consensus::Params& consensusParams, CBlockIndex *pindex = NULL, list<QueuedBlock>::iterator **pit = NULL) {
    CNodeState *state = State(nodeid);
    assert(state != NULL);

    // Short-circuit most stuff in case its from the same node
    map<uint256, pair<NodeId, list<QueuedBlock>::iterator> >::iterator itInFlight = mapBlocksInFlight.find(hash);
    if (itInFlight != mapBlocksInFlight.end() && itInFlight->second.first == nodeid) {
        *pit = &itInFlight->second.second;
        return false;
    }

    // Make sure it's not listed somewhere already.
    MarkBlockAsReceived(hash);

    list<QueuedBlock>::iterator it = state->vBlocksInFlight.insert(state->vBlocksInFlight.end(),
            {hash, pindex, pindex != NULL, std::unique_ptr<PartiallyDownloadedBlock>(pit ? new PartiallyDownloadedBlock(&mempool) : NULL)});
    state->nBlocksInFlight++;
    state->nBlocksInFlightValidHeaders += it->fValidatedHeaders;
    if (state->nBlocksInFlight == 1) {
        // We're starting a block download (batch) from this peer.
        state->nDownloadingSince = GetTimeMicros();
    }
    if (state->nBlocksInFlightValidHeaders == 1 && pindex != NULL) {
        nPeersWithValidatedDownloads++;
    }
    itInFlight = mapBlocksInFlight.insert(std::make_pair(hash, std::make_pair(nodeid, it))).first;
    if (pit)
        *pit = &itInFlight->second.second;
    return true;
}

/** Check whether the last unknown block a peer advertised is not yet known. */
void ProcessBlockAvailability(NodeId nodeid) {
    CNodeState *state = State(nodeid);
    assert(state != NULL);

    if (!state->hashLastUnknownBlock.IsNull()) {
        BlockMap::iterator itOld = mapBlockIndex.find(state->hashLastUnknownBlock);
        if (itOld != mapBlockIndex.end() && itOld->second->nChainWork > 0) {
            if (state->pindexBestKnownBlock == NULL || itOld->second->nChainWork >= state->pindexBestKnownBlock->nChainWork)
                state->pindexBestKnownBlock = itOld->second;
            state->hashLastUnknownBlock.SetNull();
        }
    }
}

/** Update tracking information about which blocks a peer is assumed to have. */
void UpdateBlockAvailability(NodeId nodeid, const uint256 &hash) {
    CNodeState *state = State(nodeid);
    assert(state != NULL);

    ProcessBlockAvailability(nodeid);

    BlockMap::iterator it = mapBlockIndex.find(hash);
    if (it != mapBlockIndex.end() && it->second->nChainWork > 0) {
        // An actually better block was announced.
        if (state->pindexBestKnownBlock == NULL || it->second->nChainWork >= state->pindexBestKnownBlock->nChainWork)
            state->pindexBestKnownBlock = it->second;
    } else {
        // An unknown block was announced; just assume that the latest one is the best one.
        state->hashLastUnknownBlock = hash;
    }
}

void MaybeSetPeerAsAnnouncingHeaderAndIDs(const CNodeState* nodestate, CNode* pfrom) {
    if (!nodestate->fSupportsDesiredCmpctVersion) {
        // Never ask from peers who can't provide witnesses.
        return;
    }
    if (nodestate->fProvidesHeaderAndIDs) {
        for (std::list<NodeId>::iterator it = lNodesAnnouncingHeaderAndIDs.begin(); it != lNodesAnnouncingHeaderAndIDs.end(); it++) {
            if (*it == pfrom->GetId()) {
                lNodesAnnouncingHeaderAndIDs.erase(it);
                lNodesAnnouncingHeaderAndIDs.push_back(pfrom->GetId());
                return;
            }
        }
        bool fAnnounceUsingCMPCTBLOCK = false;
        uint64_t nCMPCTBLOCKVersion = (nLocalServices & NODE_WITNESS) ? 2 : 1;
        if (lNodesAnnouncingHeaderAndIDs.size() >= 3) {
            // As per BIP152, we only get 3 of our peers to announce
            // blocks using compact encodings.
            CNode* pnodeStop = FindNode(lNodesAnnouncingHeaderAndIDs.front());
            if (pnodeStop) {
                pnodeStop->PushMessage(NetMsgType::SENDCMPCT, fAnnounceUsingCMPCTBLOCK, nCMPCTBLOCKVersion);
            }
            lNodesAnnouncingHeaderAndIDs.pop_front();
        }
        fAnnounceUsingCMPCTBLOCK = true;
        pfrom->PushMessage(NetMsgType::SENDCMPCT, fAnnounceUsingCMPCTBLOCK, nCMPCTBLOCKVersion);
        lNodesAnnouncingHeaderAndIDs.push_back(pfrom->GetId());
    }
}

// Requires cs_main
bool CanDirectFetch(const Consensus::Params &consensusParams)
{
    return chainActive.Tip()->GetBlockTime() > GetAdjustedTime() - consensusParams.nPowTargetSpacing * 20;
}

// Requires cs_main
bool PeerHasHeader(CNodeState *state, CBlockIndex *pindex)
{
    if (state->pindexBestKnownBlock && pindex == state->pindexBestKnownBlock->GetAncestor(pindex->nHeight))
        return true;
    if (state->pindexBestHeaderSent && pindex == state->pindexBestHeaderSent->GetAncestor(pindex->nHeight))
        return true;
    return false;
}

/** Find the last common ancestor two blocks have.
 *  Both pa and pb must be non-NULL. */
CBlockIndex* LastCommonAncestor(CBlockIndex* pa, CBlockIndex* pb) {
    if (pa->nHeight > pb->nHeight) {
        pa = pa->GetAncestor(pb->nHeight);
    } else if (pb->nHeight > pa->nHeight) {
        pb = pb->GetAncestor(pa->nHeight);
    }

    while (pa != pb && pa && pb) {
        pa = pa->pprev;
        pb = pb->pprev;
    }

    // Eventually all chain branches meet at the genesis block.
    assert(pa == pb);
    return pa;
}

/** Update pindexLastCommonBlock and add not-in-flight missing successors to vBlocks, until it has
 *  at most count entries. */
void FindNextBlocksToDownload(NodeId nodeid, unsigned int count, std::vector<CBlockIndex*>& vBlocks, NodeId& nodeStaller, const Consensus::Params& consensusParams) {
    if (count == 0)
        return;

    vBlocks.reserve(vBlocks.size() + count);
    CNodeState *state = State(nodeid);
    assert(state != NULL);

    // Make sure pindexBestKnownBlock is up to date, we'll need it.
    ProcessBlockAvailability(nodeid);

    if (state->pindexBestKnownBlock == NULL || state->pindexBestKnownBlock->nChainWork < chainActive.Tip()->nChainWork) {
        // This peer has nothing interesting.
        return;
    }

    if (state->pindexLastCommonBlock == NULL) {
        // Bootstrap quickly by guessing a parent of our best tip is the forking point.
        // Guessing wrong in either direction is not a problem.
        state->pindexLastCommonBlock = chainActive[std::min(state->pindexBestKnownBlock->nHeight, chainActive.Height())];
    }

    // If the peer reorganized, our previous pindexLastCommonBlock may not be an ancestor
    // of its current tip anymore. Go back enough to fix that.
    state->pindexLastCommonBlock = LastCommonAncestor(state->pindexLastCommonBlock, state->pindexBestKnownBlock);
    if (state->pindexLastCommonBlock == state->pindexBestKnownBlock)
        return;

    std::vector<CBlockIndex*> vToFetch;
    CBlockIndex *pindexWalk = state->pindexLastCommonBlock;
    // Never fetch further than the best block we know the peer has, or more than BLOCK_DOWNLOAD_WINDOW + 1 beyond the last
    // linked block we have in common with this peer. The +1 is so we can detect stalling, namely if we would be able to
    // download that next block if the window were 1 larger.
    int nWindowEnd = state->pindexLastCommonBlock->nHeight + BLOCK_DOWNLOAD_WINDOW;
    int nMaxHeight = std::min<int>(state->pindexBestKnownBlock->nHeight, nWindowEnd + 1);
    NodeId waitingfor = -1;
    while (pindexWalk->nHeight < nMaxHeight) {
        // Read up to 128 (or more, if more blocks than that are needed) successors of pindexWalk (towards
        // pindexBestKnownBlock) into vToFetch. We fetch 128, because CBlockIndex::GetAncestor may be as expensive
        // as iterating over ~100 CBlockIndex* entries anyway.
        int nToFetch = std::min(nMaxHeight - pindexWalk->nHeight, std::max<int>(count - vBlocks.size(), 128));
        vToFetch.resize(nToFetch);
        pindexWalk = state->pindexBestKnownBlock->GetAncestor(pindexWalk->nHeight + nToFetch);
        vToFetch[nToFetch - 1] = pindexWalk;
        for (unsigned int i = nToFetch - 1; i > 0; i--) {
            vToFetch[i - 1] = vToFetch[i]->pprev;
        }

        // Iterate over those blocks in vToFetch (in forward direction), adding the ones that
        // are not yet downloaded and not in flight to vBlocks. In the mean time, update
        // pindexLastCommonBlock as long as all ancestors are already downloaded, or if it's
        // already part of our chain (and therefore don't need it even if pruned).
        BOOST_FOREACH(CBlockIndex* pindex, vToFetch) {
            if (!pindex->IsValid(BLOCK_VALID_TREE)) {
                // We consider the chain that this peer is on invalid.
                return;
            }
            if (!State(nodeid)->fHaveWitness && IsWitnessEnabled(pindex->pprev, consensusParams)) {
                // We wouldn't download this block or its descendants from this peer.
                return;
            }
            if (pindex->nStatus & BLOCK_HAVE_DATA || chainActive.Contains(pindex)) {
                if (pindex->nChainTx)
                    state->pindexLastCommonBlock = pindex;
            } else if (mapBlocksInFlight.count(pindex->GetBlockHash()) == 0) {
                // The block is not already downloaded, and not yet in flight.
                if (pindex->nHeight > nWindowEnd) {
                    // We reached the end of the window.
                    if (vBlocks.size() == 0 && waitingfor != nodeid) {
                        // We aren't able to fetch anything, but we would be if the download window was one larger.
                        nodeStaller = waitingfor;
                    }
                    return;
                }
                vBlocks.push_back(pindex);
                if (vBlocks.size() == count) {
                    return;
                }
            } else if (waitingfor == -1) {
                // This is the first already-in-flight block.
                waitingfor = mapBlocksInFlight[pindex->GetBlockHash()].first;
            }
        }
    }
}

} // anon namespace

bool GetNodeStateStats(NodeId nodeid, CNodeStateStats &stats) {
    LOCK(cs_main);
    CNodeState *state = State(nodeid);
    if (state == NULL)
        return false;
    stats.nMisbehavior = state->nMisbehavior;
    stats.nSyncHeight = state->pindexBestKnownBlock ? state->pindexBestKnownBlock->nHeight : -1;
    stats.nCommonHeight = state->pindexLastCommonBlock ? state->pindexLastCommonBlock->nHeight : -1;
    BOOST_FOREACH(const QueuedBlock& queue, state->vBlocksInFlight) {
        if (queue.pindex)
            stats.vHeightInFlight.push_back(queue.pindex->nHeight);
    }
    return true;
}

void RegisterNodeSignals(CNodeSignals& nodeSignals)
{
    nodeSignals.GetHeight.connect(&GetHeight);
    nodeSignals.ProcessMessages.connect(&ProcessMessages);
    nodeSignals.SendMessages.connect(&SendMessages);
    nodeSignals.InitializeNode.connect(&InitializeNode);
    nodeSignals.FinalizeNode.connect(&FinalizeNode);
}

void UnregisterNodeSignals(CNodeSignals& nodeSignals)
{
    nodeSignals.GetHeight.disconnect(&GetHeight);
    nodeSignals.ProcessMessages.disconnect(&ProcessMessages);
    nodeSignals.SendMessages.disconnect(&SendMessages);
    nodeSignals.InitializeNode.disconnect(&InitializeNode);
    nodeSignals.FinalizeNode.disconnect(&FinalizeNode);
}

CBlockIndex* FindForkInGlobalIndex(const CChain& chain, const CBlockLocator& locator)
{
    // Find the first block the caller has in the main chain
    BOOST_FOREACH(const uint256& hash, locator.vHave) {
        BlockMap::iterator mi = mapBlockIndex.find(hash);
        if (mi != mapBlockIndex.end())
        {
            CBlockIndex* pindex = (*mi).second;
            if (chain.Contains(pindex))
                return pindex;
            if (pindex->GetAncestor(chain.Height()) == chain.Tip()) {
                return chain.Tip();
            }
        }
    }
    return chain.Genesis();
}

CCoinsViewCache *pcoinsTip = NULL;
CBlockTreeDB *pblocktree = NULL;

//////////////////////////////////////////////////////////////////////////////
//
// mapOrphanTransactions
//

bool AddOrphanTx(const CTransaction& tx, NodeId peer) EXCLUSIVE_LOCKS_REQUIRED(cs_main)
{
    uint256 hash = tx.GetHash();
    if (mapOrphanTransactions.count(hash))
        return false;

    // Ignore big transactions, to avoid a
    // send-big-orphans memory exhaustion attack. If a peer has a legitimate
    // large transaction with a missing parent then we assume
    // it will rebroadcast it later, after the parent transaction(s)
    // have been mined or received.
    // 100 orphans, each of which is at most 99,999 bytes big is
    // at most 10 megabytes of orphans and somewhat more byprev index (in the worst case):
    unsigned int sz = GetTransactionWeight(tx);
    if (sz >= MAX_STANDARD_TX_WEIGHT)
    {
        LogPrint("mempool", "ignoring large orphan tx (size: %u, hash: %s)\n", sz, hash.ToString());
        return false;
    }

    auto ret = mapOrphanTransactions.emplace(hash, COrphanTx{tx, peer, GetTime() + ORPHAN_TX_EXPIRE_TIME});
    assert(ret.second);
    BOOST_FOREACH(const CTxIn& txin, tx.vin) {
        mapOrphanTransactionsByPrev[txin.prevout].insert(ret.first);
    }

    LogPrint("mempool", "stored orphan tx %s (mapsz %u outsz %u)\n", hash.ToString(),
             mapOrphanTransactions.size(), mapOrphanTransactionsByPrev.size());
    return true;
}

int static EraseOrphanTx(uint256 hash) EXCLUSIVE_LOCKS_REQUIRED(cs_main)
{
    map<uint256, COrphanTx>::iterator it = mapOrphanTransactions.find(hash);
    if (it == mapOrphanTransactions.end())
        return 0;
    BOOST_FOREACH(const CTxIn& txin, it->second.tx.vin)
    {
        auto itPrev = mapOrphanTransactionsByPrev.find(txin.prevout);
        if (itPrev == mapOrphanTransactionsByPrev.end())
            continue;
        itPrev->second.erase(it);
        if (itPrev->second.empty())
            mapOrphanTransactionsByPrev.erase(itPrev);
    }
    mapOrphanTransactions.erase(it);
    return 1;
}

void EraseOrphansFor(NodeId peer)
{
    int nErased = 0;
    map<uint256, COrphanTx>::iterator iter = mapOrphanTransactions.begin();
    while (iter != mapOrphanTransactions.end())
    {
        map<uint256, COrphanTx>::iterator maybeErase = iter++; // increment to avoid iterator becoming invalid
        if (maybeErase->second.fromPeer == peer)
        {
            nErased += EraseOrphanTx(maybeErase->second.tx.GetHash());
        }
    }
    if (nErased > 0) LogPrint("mempool", "Erased %d orphan tx from peer %d\n", nErased, peer);
}


unsigned int LimitOrphanTxSize(unsigned int nMaxOrphans) EXCLUSIVE_LOCKS_REQUIRED(cs_main)
{
    unsigned int nEvicted = 0;
    static int64_t nNextSweep;
    int64_t nNow = GetTime();
    if (nNextSweep <= nNow) {
        // Sweep out expired orphan pool entries:
        int nErased = 0;
        int64_t nMinExpTime = nNow + ORPHAN_TX_EXPIRE_TIME - ORPHAN_TX_EXPIRE_INTERVAL;
        map<uint256, COrphanTx>::iterator iter = mapOrphanTransactions.begin();
        while (iter != mapOrphanTransactions.end())
        {
            map<uint256, COrphanTx>::iterator maybeErase = iter++;
            if (maybeErase->second.nTimeExpire <= nNow) {
                nErased += EraseOrphanTx(maybeErase->second.tx.GetHash());
            } else {
                nMinExpTime = std::min(maybeErase->second.nTimeExpire, nMinExpTime);
            }
        }
        // Sweep again 5 minutes after the next entry that expires in order to batch the linear scan.
        nNextSweep = nMinExpTime + ORPHAN_TX_EXPIRE_INTERVAL;
        if (nErased > 0) LogPrint("mempool", "Erased %d orphan tx due to expiration\n", nErased);
    }
    while (mapOrphanTransactions.size() > nMaxOrphans)
    {
        // Evict a random orphan:
        uint256 randomhash = GetRandHash();
        map<uint256, COrphanTx>::iterator it = mapOrphanTransactions.lower_bound(randomhash);
        if (it == mapOrphanTransactions.end())
            it = mapOrphanTransactions.begin();
        EraseOrphanTx(it->first);
        ++nEvicted;
    }
    return nEvicted;
}

bool IsFinalTx(const CTransaction &tx, int nBlockHeight, int64_t nBlockTime)
{
    if (tx.nLockTime == 0)
        return true;
    if ((int64_t)tx.nLockTime < ((int64_t)tx.nLockTime < LOCKTIME_THRESHOLD ? (int64_t)nBlockHeight : nBlockTime))
        return true;
    BOOST_FOREACH(const CTxIn& txin, tx.vin) {
        if (!(txin.nSequence == CTxIn::SEQUENCE_FINAL))
            return false;
    }
    return true;
}

bool CheckFinalTx(const CTransaction &tx, int flags)
{
    AssertLockHeld(cs_main);

    // By convention a negative value for flags indicates that the
    // current network-enforced consensus rules should be used. In
    // a future soft-fork scenario that would mean checking which
    // rules would be enforced for the next block and setting the
    // appropriate flags. At the present time no soft-forks are
    // scheduled, so no flags are set.
    flags = std::max(flags, 0);

    // CheckFinalTx() uses chainActive.Height()+1 to evaluate
    // nLockTime because when IsFinalTx() is called within
    // CBlock::AcceptBlock(), the height of the block *being*
    // evaluated is what is used. Thus if we want to know if a
    // transaction can be part of the *next* block, we need to call
    // IsFinalTx() with one more than chainActive.Height().
    const int nBlockHeight = chainActive.Height() + 1;

    // BIP113 will require that time-locked transactions have nLockTime set to
    // less than the median time of the previous block they're contained in.
    // When the next block is created its previous block will be the current
    // chain tip, so we use that to calculate the median time passed to
    // IsFinalTx() if LOCKTIME_MEDIAN_TIME_PAST is set.
    const int64_t nBlockTime = (flags & LOCKTIME_MEDIAN_TIME_PAST)
                             ? chainActive.Tip()->GetMedianTimePast()
                             : GetAdjustedTime();

    return IsFinalTx(tx, nBlockHeight, nBlockTime);
}

/**
 * Calculates the block height and previous block's median time past at
 * which the transaction will be considered final in the context of BIP 68.
 * Also removes from the vector of input heights any entries which did not
 * correspond to sequence locked inputs as they do not affect the calculation.
 */
static std::pair<int, int64_t> CalculateSequenceLocks(const CTransaction &tx, int flags, std::vector<int>* prevHeights, const CBlockIndex& block)
{
    assert(prevHeights->size() == tx.vin.size());

    // Will be set to the equivalent height- and time-based nLockTime
    // values that would be necessary to satisfy all relative lock-
    // time constraints given our view of block chain history.
    // The semantics of nLockTime are the last invalid height/time, so
    // use -1 to have the effect of any height or time being valid.
    int nMinHeight = -1;
    int64_t nMinTime = -1;

    // tx.nVersion is signed integer so requires cast to unsigned otherwise
    // we would be doing a signed comparison and half the range of nVersion
    // wouldn't support BIP 68.
    bool fEnforceBIP68 = static_cast<uint32_t>(tx.nVersion) >= 2
                      && flags & LOCKTIME_VERIFY_SEQUENCE;

    // Do not enforce sequence numbers as a relative lock time
    // unless we have been instructed to
    if (!fEnforceBIP68) {
        return std::make_pair(nMinHeight, nMinTime);
    }

    for (size_t txinIndex = 0; txinIndex < tx.vin.size(); txinIndex++) {
        const CTxIn& txin = tx.vin[txinIndex];

        // Sequence numbers with the most significant bit set are not
        // treated as relative lock-times, nor are they given any
        // consensus-enforced meaning at this point.
        if (txin.nSequence & CTxIn::SEQUENCE_LOCKTIME_DISABLE_FLAG) {
            // The height of this input is not relevant for sequence locks
            (*prevHeights)[txinIndex] = 0;
            continue;
        }

        int nCoinHeight = (*prevHeights)[txinIndex];

        if (txin.nSequence & CTxIn::SEQUENCE_LOCKTIME_TYPE_FLAG) {
            int64_t nCoinTime = block.GetAncestor(std::max(nCoinHeight-1, 0))->GetMedianTimePast();
            // NOTE: Subtract 1 to maintain nLockTime semantics
            // BIP 68 relative lock times have the semantics of calculating
            // the first block or time at which the transaction would be
            // valid. When calculating the effective block time or height
            // for the entire transaction, we switch to using the
            // semantics of nLockTime which is the last invalid block
            // time or height.  Thus we subtract 1 from the calculated
            // time or height.

            // Time-based relative lock-times are measured from the
            // smallest allowed timestamp of the block containing the
            // txout being spent, which is the median time past of the
            // block prior.
            nMinTime = std::max(nMinTime, nCoinTime + (int64_t)((txin.nSequence & CTxIn::SEQUENCE_LOCKTIME_MASK) << CTxIn::SEQUENCE_LOCKTIME_GRANULARITY) - 1);
        } else {
            nMinHeight = std::max(nMinHeight, nCoinHeight + (int)(txin.nSequence & CTxIn::SEQUENCE_LOCKTIME_MASK) - 1);
        }
    }

    return std::make_pair(nMinHeight, nMinTime);
}

static bool EvaluateSequenceLocks(const CBlockIndex& block, std::pair<int, int64_t> lockPair)
{
    assert(block.pprev);
    int64_t nBlockTime = block.pprev->GetMedianTimePast();
    if (lockPair.first >= block.nHeight || lockPair.second >= nBlockTime)
        return false;

    return true;
}

bool SequenceLocks(const CTransaction &tx, int flags, std::vector<int>* prevHeights, const CBlockIndex& block)
{
    return EvaluateSequenceLocks(block, CalculateSequenceLocks(tx, flags, prevHeights, block));
}

bool TestLockPointValidity(const LockPoints* lp)
{
    AssertLockHeld(cs_main);
    assert(lp);
    // If there are relative lock times then the maxInputBlock will be set
    // If there are no relative lock times, the LockPoints don't depend on the chain
    if (lp->maxInputBlock) {
        // Check whether chainActive is an extension of the block at which the LockPoints
        // calculation was valid.  If not LockPoints are no longer valid
        if (!chainActive.Contains(lp->maxInputBlock)) {
            return false;
        }
    }

    // LockPoints still valid
    return true;
}

bool CheckSequenceLocks(const CTransaction &tx, int flags, LockPoints* lp, bool useExistingLockPoints)
{
    AssertLockHeld(cs_main);
    AssertLockHeld(mempool.cs);

    CBlockIndex* tip = chainActive.Tip();
    CBlockIndex index;
    index.pprev = tip;
    // CheckSequenceLocks() uses chainActive.Height()+1 to evaluate
    // height based locks because when SequenceLocks() is called within
    // ConnectBlock(), the height of the block *being*
    // evaluated is what is used.
    // Thus if we want to know if a transaction can be part of the
    // *next* block, we need to use one more than chainActive.Height()
    index.nHeight = tip->nHeight + 1;

    std::pair<int, int64_t> lockPair;
    if (useExistingLockPoints) {
        assert(lp);
        lockPair.first = lp->height;
        lockPair.second = lp->time;
    }
    else {
        // pcoinsTip contains the UTXO set for chainActive.Tip()
        CCoinsViewMemPool viewMemPool(pcoinsTip, mempool);
        std::vector<int> prevheights;
        prevheights.resize(tx.vin.size());
        for (size_t txinIndex = 0; txinIndex < tx.vin.size(); txinIndex++) {
            const CTxIn& txin = tx.vin[txinIndex];
            CCoins coins;
            if (!viewMemPool.GetCoins(txin.prevout.hash, coins)) {
                return error("%s: Missing input", __func__);
            }
            if (coins.nHeight == MEMPOOL_HEIGHT) {
                // Assume all mempool transaction confirm in the next block
                prevheights[txinIndex] = tip->nHeight + 1;
            } else {
                prevheights[txinIndex] = coins.nHeight;
            }
        }
        lockPair = CalculateSequenceLocks(tx, flags, &prevheights, index);
        if (lp) {
            lp->height = lockPair.first;
            lp->time = lockPair.second;
            // Also store the hash of the block with the highest height of
            // all the blocks which have sequence locked prevouts.
            // This hash needs to still be on the chain
            // for these LockPoint calculations to be valid
            // Note: It is impossible to correctly calculate a maxInputBlock
            // if any of the sequence locked inputs depend on unconfirmed txs,
            // except in the special case where the relative lock time/height
            // is 0, which is equivalent to no sequence lock. Since we assume
            // input height of tip+1 for mempool txs and test the resulting
            // lockPair from CalculateSequenceLocks against tip+1.  We know
            // EvaluateSequenceLocks will fail if there was a non-zero sequence
            // lock on a mempool input, so we can use the return value of
            // CheckSequenceLocks to indicate the LockPoints validity
            int maxInputHeight = 0;
            BOOST_FOREACH(int height, prevheights) {
                // Can ignore mempool inputs since we'll fail if they had non-zero locks
                if (height != tip->nHeight+1) {
                    maxInputHeight = std::max(maxInputHeight, height);
                }
            }
            lp->maxInputBlock = tip->GetAncestor(maxInputHeight);
        }
    }
    return EvaluateSequenceLocks(index, lockPair);
}


unsigned int GetLegacySigOpCount(const CTransaction& tx)
{
    unsigned int nSigOps = 0;
    BOOST_FOREACH(const CTxIn& txin, tx.vin)
    {
        nSigOps += txin.scriptSig.GetSigOpCount(false);
    }
    BOOST_FOREACH(const CTxOut& txout, tx.vout)
    {
        nSigOps += txout.scriptPubKey.GetSigOpCount(false);
    }
    return nSigOps;
}

unsigned int GetP2SHSigOpCount(const CTransaction& tx, const CCoinsViewCache& inputs)
{
    if (tx.IsCoinBase())
        return 0;

    unsigned int nSigOps = 0;
    for (unsigned int i = 0; i < tx.vin.size(); i++)
    {
        const CTxOut &prevout = inputs.GetOutputFor(tx.vin[i]);
        if (prevout.scriptPubKey.IsPayToScriptHash())
            nSigOps += prevout.scriptPubKey.GetSigOpCount(tx.vin[i].scriptSig);
    }
    return nSigOps;
}

int64_t GetTransactionSigOpCost(const CTransaction& tx, const CCoinsViewCache& inputs, int flags)
{
    int64_t nSigOps = GetLegacySigOpCount(tx) * WITNESS_SCALE_FACTOR;

    if (tx.IsCoinBase())
        return nSigOps;

    if (flags & SCRIPT_VERIFY_P2SH) {
        nSigOps += GetP2SHSigOpCount(tx, inputs) * WITNESS_SCALE_FACTOR;
    }

    for (unsigned int i = 0; i < tx.vin.size(); i++)
    {
        const CTxOut &prevout = inputs.GetOutputFor(tx.vin[i]);
        nSigOps += CountWitnessSigOps(tx.vin[i].scriptSig, prevout.scriptPubKey, i < tx.wit.vtxinwit.size() ? &tx.wit.vtxinwit[i].scriptWitness : NULL, flags);
    }
    return nSigOps;
}





bool CheckTransaction(const CTransaction& tx, CValidationState &state)
{
    // Basic checks that don't depend on any context
    if (tx.vin.empty())
        return state.DoS(10, false, REJECT_INVALID, "bad-txns-vin-empty");
    if (tx.vout.empty())
        return state.DoS(10, false, REJECT_INVALID, "bad-txns-vout-empty");
    // Size limits (this doesn't take the witness into account, as that hasn't been checked for malleability)
    if (::GetSerializeSize(tx, SER_NETWORK, PROTOCOL_VERSION | SERIALIZE_TRANSACTION_NO_WITNESS) > MAX_BLOCK_BASE_SIZE)
        return state.DoS(100, false, REJECT_INVALID, "bad-txns-oversize");

    // Check for negative or overflow output values
    CAmount nValueOut = 0;
    BOOST_FOREACH(const CTxOut& txout, tx.vout)
    {
        if (txout.nValue < 0)
            return state.DoS(100, false, REJECT_INVALID, "bad-txns-vout-negative");
        if (txout.nValue > MAX_MONEY)
            return state.DoS(100, false, REJECT_INVALID, "bad-txns-vout-toolarge");
        nValueOut += txout.nValue;
        if (!MoneyRange(nValueOut))
            return state.DoS(100, false, REJECT_INVALID, "bad-txns-txouttotal-toolarge");
    }

    // Check for duplicate inputs
    set<COutPoint> vInOutPoints;
    BOOST_FOREACH(const CTxIn& txin, tx.vin)
    {
        if (vInOutPoints.count(txin.prevout))
            return state.DoS(100, false, REJECT_INVALID, "bad-txns-inputs-duplicate");
        vInOutPoints.insert(txin.prevout);
    }

    if (tx.IsCoinBase())
    {
        if (tx.vin[0].scriptSig.size() < 2 || tx.vin[0].scriptSig.size() > 100)
            return state.DoS(100, false, REJECT_INVALID, "bad-cb-length");
    }
    else
    {
        BOOST_FOREACH(const CTxIn& txin, tx.vin)
            if (txin.prevout.IsNull())
                return state.DoS(10, false, REJECT_INVALID, "bad-txns-prevout-null");
    }

    return true;
}

void LimitMempoolSize(CTxMemPool& pool, size_t limit, unsigned long age) {
    int expired = pool.Expire(GetTime() - age);
    if (expired != 0)
        LogPrint("mempool", "Expired %i transactions from the memory pool\n", expired);

    std::vector<uint256> vNoSpendsRemaining;
    pool.TrimToSize(limit, &vNoSpendsRemaining);
    BOOST_FOREACH(const uint256& removed, vNoSpendsRemaining)
        pcoinsTip->Uncache(removed);
}

/** Convert CValidationState to a human-readable message for logging */
std::string FormatStateMessage(const CValidationState &state)
{
    return strprintf("%s%s (code %i)",
        state.GetRejectReason(),
        state.GetDebugMessage().empty() ? "" : ", "+state.GetDebugMessage(),
        state.GetRejectCode());
}

bool AcceptToMemoryPoolWorker(CTxMemPool& pool, CValidationState& state, const CTransaction& tx, bool fLimitFree,
                              bool* pfMissingInputs, bool fOverrideMempoolLimit, const CAmount& nAbsurdFee,
                              std::vector<uint256>& vHashTxnToUncache)
{
    const uint256 hash = tx.GetHash();
    AssertLockHeld(cs_main);
    if (pfMissingInputs)
        *pfMissingInputs = false;

    if (!CheckTransaction(tx, state))
        return false; // state filled in by CheckTransaction

    // Coinbase is only valid in a block, not as a loose transaction
    if (tx.IsCoinBase())
        return state.DoS(100, false, REJECT_INVALID, "coinbase");

    // Don't relay version 2 transactions until CSV is active, and we can be
    // sure that such transactions will be mined (unless we're on
    // -testnet/-regtest).
    const CChainParams& chainparams = Params();
    if (fRequireStandard && tx.nVersion >= 2 && VersionBitsTipState(chainparams.GetConsensus(), Consensus::DEPLOYMENT_CSV) != THRESHOLD_ACTIVE) {
        return state.DoS(0, false, REJECT_NONSTANDARD, "premature-version2-tx");
    }

    // Reject transactions with witness before segregated witness activates (override with -prematurewitness)
    bool witnessEnabled = IsWitnessEnabled(chainActive.Tip(), Params().GetConsensus());
    if (!GetBoolArg("-prematurewitness",false) && !tx.wit.IsNull() && !witnessEnabled) {
        return state.DoS(0, false, REJECT_NONSTANDARD, "no-witness-yet", true);
    }

    // Rather not work on nonstandard transactions (unless -testnet/-regtest)
    string reason;
    if (fRequireStandard && !IsStandardTx(tx, reason, witnessEnabled))
        return state.DoS(0, false, REJECT_NONSTANDARD, reason);

    // Only accept nLockTime-using transactions that can be mined in the next
    // block; we don't want our mempool filled up with transactions that can't
    // be mined yet.
    if (!CheckFinalTx(tx, STANDARD_LOCKTIME_VERIFY_FLAGS))
        return state.DoS(0, false, REJECT_NONSTANDARD, "non-final");

    // is it already in the memory pool?
    if (pool.exists(hash))
        return state.Invalid(false, REJECT_ALREADY_KNOWN, "txn-already-in-mempool");

    // Check for conflicts with in-memory transactions
    set<uint256> setConflicts;
    {
    LOCK(pool.cs); // protect pool.mapNextTx
    BOOST_FOREACH(const CTxIn &txin, tx.vin)
    {
        auto itConflicting = pool.mapNextTx.find(txin.prevout);
        if (itConflicting != pool.mapNextTx.end())
        {
            const CTransaction *ptxConflicting = itConflicting->second;
            if (!setConflicts.count(ptxConflicting->GetHash()))
            {
                // Allow opt-out of transaction replacement by setting
                // nSequence >= maxint-1 on all inputs.
                //
                // maxint-1 is picked to still allow use of nLockTime by
                // non-replaceable transactions. All inputs rather than just one
                // is for the sake of multi-party protocols, where we don't
                // want a single party to be able to disable replacement.
                //
                // The opt-out ignores descendants as anyone relying on
                // first-seen mempool behavior should be checking all
                // unconfirmed ancestors anyway; doing otherwise is hopelessly
                // insecure.
                bool fReplacementOptOut = true;
                if (fEnableReplacement)
                {
                    BOOST_FOREACH(const CTxIn &txin, ptxConflicting->vin)
                    {
                        if (txin.nSequence < std::numeric_limits<unsigned int>::max()-1)
                        {
                            fReplacementOptOut = false;
                            break;
                        }
                    }
                }
                if (fReplacementOptOut)
                    return state.Invalid(false, REJECT_CONFLICT, "txn-mempool-conflict");

                setConflicts.insert(ptxConflicting->GetHash());
            }
        }
    }
    }

    {
        CCoinsView dummy;
        CCoinsViewCache view(&dummy);

        CAmount nValueIn = 0;
        LockPoints lp;
        {
        LOCK(pool.cs);
        CCoinsViewMemPool viewMemPool(pcoinsTip, pool);
        view.SetBackend(viewMemPool);

        // do we already have it?
        bool fHadTxInCache = pcoinsTip->HaveCoinsInCache(hash);
        if (view.HaveCoins(hash)) {
            if (!fHadTxInCache)
                vHashTxnToUncache.push_back(hash);
            return state.Invalid(false, REJECT_ALREADY_KNOWN, "txn-already-known");
        }

        // do all inputs exist?
        // Note that this does not check for the presence of actual outputs (see the next check for that),
        // and only helps with filling in pfMissingInputs (to determine missing vs spent).
        BOOST_FOREACH(const CTxIn txin, tx.vin) {
            if (!pcoinsTip->HaveCoinsInCache(txin.prevout.hash))
                vHashTxnToUncache.push_back(txin.prevout.hash);
            if (!view.HaveCoins(txin.prevout.hash)) {
                if (pfMissingInputs)
                    *pfMissingInputs = true;
                return false; // fMissingInputs and !state.IsInvalid() is used to detect this condition, don't set state.Invalid()
            }
        }

        // are the actual inputs available?
        if (!view.HaveInputs(tx))
            return state.Invalid(false, REJECT_DUPLICATE, "bad-txns-inputs-spent");

        // Bring the best block into scope
        view.GetBestBlock();

        nValueIn = view.GetValueIn(tx);

        // we have all inputs cached now, so switch back to dummy, so we don't need to keep lock on mempool
        view.SetBackend(dummy);

        // Only accept BIP68 sequence locked transactions that can be mined in the next
        // block; we don't want our mempool filled up with transactions that can't
        // be mined yet.
        // Must keep pool.cs for this unless we change CheckSequenceLocks to take a
        // CoinsViewCache instead of create its own
        if (!CheckSequenceLocks(tx, STANDARD_LOCKTIME_VERIFY_FLAGS, &lp))
            return state.DoS(0, false, REJECT_NONSTANDARD, "non-BIP68-final");
        }

        // Check for non-standard pay-to-script-hash in inputs
        if (fRequireStandard && !AreInputsStandard(tx, view))
            return state.Invalid(false, REJECT_NONSTANDARD, "bad-txns-nonstandard-inputs");

        // Check for non-standard witness in P2WSH
        if (!tx.wit.IsNull() && fRequireStandard && !IsWitnessStandard(tx, view))
            return state.DoS(0, false, REJECT_NONSTANDARD, "bad-witness-nonstandard", true);

        int64_t nSigOpsCost = GetTransactionSigOpCost(tx, view, STANDARD_SCRIPT_VERIFY_FLAGS);

        CAmount nValueOut = tx.GetValueOut();
        CAmount nFees = nValueIn-nValueOut;
        // nModifiedFees includes any fee deltas from PrioritiseTransaction
        CAmount nModifiedFees = nFees;
        double nPriorityDummy = 0;
        pool.ApplyDeltas(hash, nPriorityDummy, nModifiedFees);

        CAmount inChainInputValue;
        double dPriority = view.GetPriority(tx, chainActive.Height(), inChainInputValue);

        // Keep track of transactions that spend a coinbase, which we re-scan
        // during reorgs to ensure COINBASE_MATURITY is still met.
        bool fSpendsCoinbase = false;
        BOOST_FOREACH(const CTxIn &txin, tx.vin) {
            const CCoins *coins = view.AccessCoins(txin.prevout.hash);
            if (coins->IsCoinBase()) {
                fSpendsCoinbase = true;
                break;
            }
        }

        CTxMemPoolEntry entry(tx, nFees, GetTime(), dPriority, chainActive.Height(), pool.HasNoInputsOf(tx), inChainInputValue, fSpendsCoinbase, nSigOpsCost, lp);
        unsigned int nSize = entry.GetTxSize();

        // Check that the transaction doesn't have an excessive number of
        // sigops, making it impossible to mine. Since the coinbase transaction
        // itself can contain sigops MAX_STANDARD_TX_SIGOPS is less than
        // MAX_BLOCK_SIGOPS; we still consider this an invalid rather than
        // merely non-standard transaction.
        if (nSigOpsCost > MAX_STANDARD_TX_SIGOPS_COST)
            return state.DoS(0, false, REJECT_NONSTANDARD, "bad-txns-too-many-sigops", false,
                strprintf("%d", nSigOpsCost));

        CAmount mempoolRejectFee = pool.GetMinFee(GetArg("-maxmempool", DEFAULT_MAX_MEMPOOL_SIZE) * 1000000).GetFee(nSize);
        if (mempoolRejectFee > 0 && nModifiedFees < mempoolRejectFee) {
            return state.DoS(0, false, REJECT_INSUFFICIENTFEE, "mempool min fee not met", false, strprintf("%d < %d", nFees, mempoolRejectFee));
        } else if (GetBoolArg("-relaypriority", DEFAULT_RELAYPRIORITY) && nModifiedFees < ::minRelayTxFee.GetFee(nSize) && !AllowFree(entry.GetPriority(chainActive.Height() + 1))) {
            // Require that free transactions have sufficient priority to be mined in the next block.
            return state.DoS(0, false, REJECT_INSUFFICIENTFEE, "insufficient priority");
        }

        // Continuously rate-limit free (really, very-low-fee) transactions
        // This mitigates 'penny-flooding' -- sending thousands of free transactions just to
        // be annoying or make others' transactions take longer to confirm.
        if (fLimitFree && nModifiedFees < ::minRelayTxFee.GetFee(nSize))
        {
            static CCriticalSection csFreeLimiter;
            static double dFreeCount;
            static int64_t nLastTime;
            int64_t nNow = GetTime();

            LOCK(csFreeLimiter);

            // Use an exponentially decaying ~10-minute window:
            dFreeCount *= pow(1.0 - 1.0/600.0, (double)(nNow - nLastTime));
            nLastTime = nNow;
            // -limitfreerelay unit is thousand-bytes-per-minute
            // At default rate it would take over a month to fill 1GB
            if (dFreeCount + nSize >= GetArg("-limitfreerelay", DEFAULT_LIMITFREERELAY) * 10 * 1000)
                return state.DoS(0, false, REJECT_INSUFFICIENTFEE, "rate limited free transaction");
            LogPrint("mempool", "Rate limit dFreeCount: %g => %g\n", dFreeCount, dFreeCount+nSize);
            dFreeCount += nSize;
        }

        if (nAbsurdFee && nFees > nAbsurdFee)
            return state.Invalid(false,
                REJECT_HIGHFEE, "absurdly-high-fee",
                strprintf("%d > %d", nFees, nAbsurdFee));

        // Calculate in-mempool ancestors, up to a limit.
        CTxMemPool::setEntries setAncestors;
        size_t nLimitAncestors = GetArg("-limitancestorcount", DEFAULT_ANCESTOR_LIMIT);
        size_t nLimitAncestorSize = GetArg("-limitancestorsize", DEFAULT_ANCESTOR_SIZE_LIMIT)*1000;
        size_t nLimitDescendants = GetArg("-limitdescendantcount", DEFAULT_DESCENDANT_LIMIT);
        size_t nLimitDescendantSize = GetArg("-limitdescendantsize", DEFAULT_DESCENDANT_SIZE_LIMIT)*1000;
        std::string errString;
        if (!pool.CalculateMemPoolAncestors(entry, setAncestors, nLimitAncestors, nLimitAncestorSize, nLimitDescendants, nLimitDescendantSize, errString)) {
            return state.DoS(0, false, REJECT_NONSTANDARD, "too-long-mempool-chain", false, errString);
        }

        // A transaction that spends outputs that would be replaced by it is invalid. Now
        // that we have the set of all ancestors we can detect this
        // pathological case by making sure setConflicts and setAncestors don't
        // intersect.
        BOOST_FOREACH(CTxMemPool::txiter ancestorIt, setAncestors)
        {
            const uint256 &hashAncestor = ancestorIt->GetTx().GetHash();
            if (setConflicts.count(hashAncestor))
            {
                return state.DoS(10, false,
                                 REJECT_INVALID, "bad-txns-spends-conflicting-tx", false,
                                 strprintf("%s spends conflicting transaction %s",
                                           hash.ToString(),
                                           hashAncestor.ToString()));
            }
        }

        // Check if it's economically rational to mine this transaction rather
        // than the ones it replaces.
        CAmount nConflictingFees = 0;
        size_t nConflictingSize = 0;
        uint64_t nConflictingCount = 0;
        CTxMemPool::setEntries allConflicting;

        // If we don't hold the lock allConflicting might be incomplete; the
        // subsequent RemoveStaged() and addUnchecked() calls don't guarantee
        // mempool consistency for us.
        LOCK(pool.cs);
        if (setConflicts.size())
        {
            CFeeRate newFeeRate(nModifiedFees, nSize);
            set<uint256> setConflictsParents;
            const int maxDescendantsToVisit = 100;
            CTxMemPool::setEntries setIterConflicting;
            BOOST_FOREACH(const uint256 &hashConflicting, setConflicts)
            {
                CTxMemPool::txiter mi = pool.mapTx.find(hashConflicting);
                if (mi == pool.mapTx.end())
                    continue;

                // Save these to avoid repeated lookups
                setIterConflicting.insert(mi);

                // Don't allow the replacement to reduce the feerate of the
                // mempool.
                //
                // We usually don't want to accept replacements with lower
                // feerates than what they replaced as that would lower the
                // feerate of the next block. Requiring that the feerate always
                // be increased is also an easy-to-reason about way to prevent
                // DoS attacks via replacements.
                //
                // The mining code doesn't (currently) take children into
                // account (CPFP) so we only consider the feerates of
                // transactions being directly replaced, not their indirect
                // descendants. While that does mean high feerate children are
                // ignored when deciding whether or not to replace, we do
                // require the replacement to pay more overall fees too,
                // mitigating most cases.
                CFeeRate oldFeeRate(mi->GetModifiedFee(), mi->GetTxSize());
                if (newFeeRate <= oldFeeRate)
                {
                    return state.DoS(0, false,
                            REJECT_INSUFFICIENTFEE, "insufficient fee", false,
                            strprintf("rejecting replacement %s; new feerate %s <= old feerate %s",
                                  hash.ToString(),
                                  newFeeRate.ToString(),
                                  oldFeeRate.ToString()));
                }

                BOOST_FOREACH(const CTxIn &txin, mi->GetTx().vin)
                {
                    setConflictsParents.insert(txin.prevout.hash);
                }

                nConflictingCount += mi->GetCountWithDescendants();
            }
            // This potentially overestimates the number of actual descendants
            // but we just want to be conservative to avoid doing too much
            // work.
            if (nConflictingCount <= maxDescendantsToVisit) {
                // If not too many to replace, then calculate the set of
                // transactions that would have to be evicted
                BOOST_FOREACH(CTxMemPool::txiter it, setIterConflicting) {
                    pool.CalculateDescendants(it, allConflicting);
                }
                BOOST_FOREACH(CTxMemPool::txiter it, allConflicting) {
                    nConflictingFees += it->GetModifiedFee();
                    nConflictingSize += it->GetTxSize();
                }
            } else {
                return state.DoS(0, false,
                        REJECT_NONSTANDARD, "too many potential replacements", false,
                        strprintf("rejecting replacement %s; too many potential replacements (%d > %d)\n",
                            hash.ToString(),
                            nConflictingCount,
                            maxDescendantsToVisit));
            }

            for (unsigned int j = 0; j < tx.vin.size(); j++)
            {
                // We don't want to accept replacements that require low
                // feerate junk to be mined first. Ideally we'd keep track of
                // the ancestor feerates and make the decision based on that,
                // but for now requiring all new inputs to be confirmed works.
                if (!setConflictsParents.count(tx.vin[j].prevout.hash))
                {
                    // Rather than check the UTXO set - potentially expensive -
                    // it's cheaper to just check if the new input refers to a
                    // tx that's in the mempool.
                    if (pool.mapTx.find(tx.vin[j].prevout.hash) != pool.mapTx.end())
                        return state.DoS(0, false,
                                         REJECT_NONSTANDARD, "replacement-adds-unconfirmed", false,
                                         strprintf("replacement %s adds unconfirmed input, idx %d",
                                                  hash.ToString(), j));
                }
            }

            // The replacement must pay greater fees than the transactions it
            // replaces - if we did the bandwidth used by those conflicting
            // transactions would not be paid for.
            if (nModifiedFees < nConflictingFees)
            {
                return state.DoS(0, false,
                                 REJECT_INSUFFICIENTFEE, "insufficient fee", false,
                                 strprintf("rejecting replacement %s, less fees than conflicting txs; %s < %s",
                                          hash.ToString(), FormatMoney(nModifiedFees), FormatMoney(nConflictingFees)));
            }

            // Finally in addition to paying more fees than the conflicts the
            // new transaction must pay for its own bandwidth.
            CAmount nDeltaFees = nModifiedFees - nConflictingFees;
            if (nDeltaFees < ::minRelayTxFee.GetFee(nSize))
            {
                return state.DoS(0, false,
                        REJECT_INSUFFICIENTFEE, "insufficient fee", false,
                        strprintf("rejecting replacement %s, not enough additional fees to relay; %s < %s",
                              hash.ToString(),
                              FormatMoney(nDeltaFees),
                              FormatMoney(::minRelayTxFee.GetFee(nSize))));
            }
        }

        unsigned int scriptVerifyFlags = STANDARD_SCRIPT_VERIFY_FLAGS;
        if (!Params().RequireStandard()) {
            scriptVerifyFlags = GetArg("-promiscuousmempoolflags", scriptVerifyFlags);
        }

        // Check against previous transactions
        // This is done last to help prevent CPU exhaustion denial-of-service attacks.
        PrecomputedTransactionData txdata(tx);
        if (!CheckInputs(tx, state, view, true, scriptVerifyFlags, true, txdata)) {
            // SCRIPT_VERIFY_CLEANSTACK requires SCRIPT_VERIFY_WITNESS, so we
            // need to turn both off, and compare against just turning off CLEANSTACK
            // to see if the failure is specifically due to witness validation.
            if (tx.wit.IsNull() && CheckInputs(tx, state, view, true, scriptVerifyFlags & ~(SCRIPT_VERIFY_WITNESS | SCRIPT_VERIFY_CLEANSTACK), true, txdata) &&
                !CheckInputs(tx, state, view, true, scriptVerifyFlags & ~SCRIPT_VERIFY_CLEANSTACK, true, txdata)) {
                // Only the witness is missing, so the transaction itself may be fine.
                state.SetCorruptionPossible();
            }
            return false;
        }

        // Check again against just the consensus-critical mandatory script
        // verification flags, in case of bugs in the standard flags that cause
        // transactions to pass as valid when they're actually invalid. For
        // instance the STRICTENC flag was incorrectly allowing certain
        // CHECKSIG NOT scripts to pass, even though they were invalid.
        //
        // There is a similar check in CreateNewBlock() to prevent creating
        // invalid blocks, however allowing such transactions into the mempool
        // can be exploited as a DoS attack.
        if (!CheckInputs(tx, state, view, true, MANDATORY_SCRIPT_VERIFY_FLAGS, true, txdata))
        {
            return error("%s: BUG! PLEASE REPORT THIS! ConnectInputs failed against MANDATORY but not STANDARD flags %s, %s",
                __func__, hash.ToString(), FormatStateMessage(state));
        }

        // Remove conflicting transactions from the mempool
        BOOST_FOREACH(const CTxMemPool::txiter it, allConflicting)
        {
            LogPrint("mempool", "replacing tx %s with %s for %s MONA additional fees, %d delta bytes\n",
                    it->GetTx().GetHash().ToString(),
                    hash.ToString(),
                    FormatMoney(nModifiedFees - nConflictingFees),
                    (int)nSize - (int)nConflictingSize);
        }
        pool.RemoveStaged(allConflicting, false);

        // Store transaction in memory
        pool.addUnchecked(hash, entry, setAncestors, !IsInitialBlockDownload());

        // trim mempool and check if tx was trimmed
        if (!fOverrideMempoolLimit) {
            LimitMempoolSize(pool, GetArg("-maxmempool", DEFAULT_MAX_MEMPOOL_SIZE) * 1000000, GetArg("-mempoolexpiry", DEFAULT_MEMPOOL_EXPIRY) * 60 * 60);
            if (!pool.exists(hash))
                return state.DoS(0, false, REJECT_INSUFFICIENTFEE, "mempool full");
        }
    }

    SyncWithWallets(tx, NULL, NULL);

    return true;
}

bool AcceptToMemoryPool(CTxMemPool& pool, CValidationState &state, const CTransaction &tx, bool fLimitFree,
                        bool* pfMissingInputs, bool fOverrideMempoolLimit, const CAmount nAbsurdFee)
{
    std::vector<uint256> vHashTxToUncache;
    bool res = AcceptToMemoryPoolWorker(pool, state, tx, fLimitFree, pfMissingInputs, fOverrideMempoolLimit, nAbsurdFee, vHashTxToUncache);
    if (!res) {
        BOOST_FOREACH(const uint256& hashTx, vHashTxToUncache)
            pcoinsTip->Uncache(hashTx);
    }
    return res;
}

/** Return transaction in txOut, and if it was found inside a block, its hash is placed in hashBlock */
bool GetTransaction(const uint256 &hash, CTransaction &txOut, const Consensus::Params& consensusParams, uint256 &hashBlock, bool fAllowSlow)
{
    CBlockIndex *pindexSlow = NULL;

    LOCK(cs_main);

    std::shared_ptr<const CTransaction> ptx = mempool.get(hash);
    if (ptx)
    {
        txOut = *ptx;
        return true;
    }

    if (fTxIndex) {
        CDiskTxPos postx;
        if (pblocktree->ReadTxIndex(hash, postx)) {
            CAutoFile file(OpenBlockFile(postx, true), SER_DISK, CLIENT_VERSION);
            if (file.IsNull())
                return error("%s: OpenBlockFile failed", __func__);
            CBlockHeader header;
            try {
                file >> header;
                fseek(file.Get(), postx.nTxOffset, SEEK_CUR);
                file >> txOut;
            } catch (const std::exception& e) {
                return error("%s: Deserialize or I/O error - %s", __func__, e.what());
            }
            hashBlock = header.GetHash();
            if (txOut.GetHash() != hash)
                return error("%s: txid mismatch", __func__);
            return true;
        }
    }

    if (fAllowSlow) { // use coin database to locate block that contains transaction, and scan it
        int nHeight = -1;
        {
            const CCoinsViewCache& view = *pcoinsTip;
            const CCoins* coins = view.AccessCoins(hash);
            if (coins)
                nHeight = coins->nHeight;
        }
        if (nHeight > 0)
            pindexSlow = chainActive[nHeight];
    }

    if (pindexSlow) {
        CBlock block;
        if (ReadBlockFromDisk(block, pindexSlow, consensusParams)) {
            BOOST_FOREACH(const CTransaction &tx, block.vtx) {
                if (tx.GetHash() == hash) {
                    txOut = tx;
                    hashBlock = pindexSlow->GetBlockHash();
                    return true;
                }
            }
        }
    }

    return false;
}






//////////////////////////////////////////////////////////////////////////////
//
// CBlock and CBlockIndex
//

bool WriteBlockToDisk(const CBlock& block, CDiskBlockPos& pos, const CMessageHeader::MessageStartChars& messageStart)
{
    // Open history file to append
    CAutoFile fileout(OpenBlockFile(pos), SER_DISK, CLIENT_VERSION);
    if (fileout.IsNull())
        return error("WriteBlockToDisk: OpenBlockFile failed");

    // Write index header
    unsigned int nSize = fileout.GetSerializeSize(block);
    fileout << FLATDATA(messageStart) << nSize;

    // Write block
    long fileOutPos = ftell(fileout.Get());
    if (fileOutPos < 0)
        return error("WriteBlockToDisk: ftell failed");
    pos.nPos = (unsigned int)fileOutPos;
    fileout << block;

    return true;
}

bool ReadBlockFromDisk(CBlock& block, const CDiskBlockPos& pos, const Consensus::Params& consensusParams, int height)
{
    block.SetNull();

    // Open history file to read
    CAutoFile filein(OpenBlockFile(pos, true), SER_DISK, CLIENT_VERSION);
    if (filein.IsNull())
        return error("ReadBlockFromDisk: OpenBlockFile failed for %s", pos.ToString());

    // Read block
    try {
        filein >> block;
    }
    catch (const std::exception& e) {
        return error("%s: Deserialize or I/O error - %s at %s", __func__, e.what(), pos.ToString());
    }

    block.nLastHeight = height;

    // Check the header
    if (!CheckProofOfWork(block.GetPoWHash(height >= Params().SwitchLyra2REv2_DGW()), block.nBits, consensusParams)){
        return error("ReadBlockFromDisk: Errors in block header at %s", pos.ToString());
    }

    return true;
}

bool ReadBlockFromDisk(CBlock& block, const CBlockIndex* pindex, const Consensus::Params& consensusParams)
{
    if (!ReadBlockFromDisk(block, pindex->GetBlockPos(), consensusParams, pindex->nHeight))
        return false;
    if (block.GetHash() != pindex->GetBlockHash())
        return error("ReadBlockFromDisk(CBlock&, CBlockIndex*): GetHash() doesn't match index for %s at %s",
                pindex->ToString(), pindex->GetBlockPos().ToString());
    return true;
}

CAmount GetBlockSubsidy(int nHeight, const Consensus::Params& consensusParams)
{
    int halvings = nHeight / consensusParams.nSubsidyHalvingInterval;
    // Force block reward to zero when right shift is undefined.
    if (halvings >= 64)
        return 0;

    CAmount nSubsidy = 50 * COIN;
    // Subsidy is cut in half every 210,000 blocks which will occur approximately every 4 years.
    nSubsidy >>= halvings;
    return nSubsidy;
}

bool IsInitialBlockDownload()
{
    const CChainParams& chainParams = Params();

    // Once this function has returned false, it must remain false.
    static std::atomic<bool> latchToFalse{false};
    // Optimization: pre-test latch before taking the lock.
    if (latchToFalse.load(std::memory_order_relaxed))
        return false;

    LOCK(cs_main);
    if (latchToFalse.load(std::memory_order_relaxed))
        return false;
    if (fImporting || fReindex)
        return true;
    if (chainActive.Tip() == NULL)
        return true;
    if (chainActive.Tip()->nChainWork < UintToArith256(chainParams.GetConsensus().nMinimumChainWork))
        return true;
    if (chainActive.Tip()->GetBlockTime() < (GetTime() - nMaxTipAge))
        return true;
    latchToFalse.store(true, std::memory_order_relaxed);
    return false;
}

bool fLargeWorkForkFound = false;
bool fLargeWorkInvalidChainFound = false;
CBlockIndex *pindexBestForkTip = NULL, *pindexBestForkBase = NULL;

void CheckForkWarningConditions()
{
    AssertLockHeld(cs_main);
    // Before we get past initial download, we cannot reliably alert about forks
    // (we assume we don't get stuck on a fork before finishing our initial sync)
    if (IsInitialBlockDownload())
        return;

    // If our best fork is no longer within 72 blocks (+/- 12 hours if no one mines it)
    // of our head, drop it
    if (pindexBestForkTip && chainActive.Height() - pindexBestForkTip->nHeight >= 72)
        pindexBestForkTip = NULL;

    if (pindexBestForkTip || (pindexBestInvalid && pindexBestInvalid->nChainWork > chainActive.Tip()->nChainWork + (GetBlockProof(*chainActive.Tip()) * 6)))
    {
        if (!fLargeWorkForkFound && pindexBestForkBase)
        {
            std::string warning = std::string("'Warning: Large-work fork detected, forking after block ") +
                pindexBestForkBase->phashBlock->ToString() + std::string("'");
            CAlert::Notify(warning, true);
        }
        if (pindexBestForkTip && pindexBestForkBase)
        {
            LogPrintf("%s: Warning: Large valid fork found\n  forking the chain at height %d (%s)\n  lasting to height %d (%s).\nChain state database corruption likely.\n", __func__,
                   pindexBestForkBase->nHeight, pindexBestForkBase->phashBlock->ToString(),
                   pindexBestForkTip->nHeight, pindexBestForkTip->phashBlock->ToString());
            fLargeWorkForkFound = true;
        }
        else
        {
            LogPrintf("%s: Warning: Found invalid chain at least ~6 blocks longer than our best chain.\nChain state database corruption likely.\n", __func__);
            fLargeWorkInvalidChainFound = true;
        }
    }
    else
    {
        fLargeWorkForkFound = false;
        fLargeWorkInvalidChainFound = false;
    }
}

void CheckForkWarningConditionsOnNewFork(CBlockIndex* pindexNewForkTip)
{
    AssertLockHeld(cs_main);
    // If we are on a fork that is sufficiently large, set a warning flag
    CBlockIndex* pfork = pindexNewForkTip;
    CBlockIndex* plonger = chainActive.Tip();
    while (pfork && pfork != plonger)
    {
        while (plonger && plonger->nHeight > pfork->nHeight)
            plonger = plonger->pprev;
        if (pfork == plonger)
            break;
        pfork = pfork->pprev;
    }

    // We define a condition where we should warn the user about as a fork of at least 7 blocks
    // with a tip within 72 blocks (+/- 12 hours if no one mines it) of ours
    // We use 7 blocks rather arbitrarily as it represents just under 10% of sustained network
    // hash rate operating on the fork.
    // or a chain that is entirely longer than ours and invalid (note that this should be detected by both)
    // We define it this way because it allows us to only store the highest fork tip (+ base) which meets
    // the 7-block condition and from this always have the most-likely-to-cause-warning fork
    if (pfork && (!pindexBestForkTip || (pindexBestForkTip && pindexNewForkTip->nHeight > pindexBestForkTip->nHeight)) &&
            pindexNewForkTip->nChainWork - pfork->nChainWork > (GetBlockProof(*pfork) * 7) &&
            chainActive.Height() - pindexNewForkTip->nHeight < 72)
    {
        pindexBestForkTip = pindexNewForkTip;
        pindexBestForkBase = pfork;
    }

    CheckForkWarningConditions();
}

// Requires cs_main.
void Misbehaving(NodeId pnode, int howmuch)
{
    if (howmuch == 0)
        return;

    CNodeState *state = State(pnode);
    if (state == NULL)
        return;

    state->nMisbehavior += howmuch;
    int banscore = GetArg("-banscore", DEFAULT_BANSCORE_THRESHOLD);
    if (state->nMisbehavior >= banscore && state->nMisbehavior - howmuch < banscore)
    {
        LogPrintf("%s: %s (%d -> %d) BAN THRESHOLD EXCEEDED\n", __func__, state->name, state->nMisbehavior-howmuch, state->nMisbehavior);
        state->fShouldBan = true;
    } else
        LogPrintf("%s: %s (%d -> %d)\n", __func__, state->name, state->nMisbehavior-howmuch, state->nMisbehavior);
}

void static InvalidChainFound(CBlockIndex* pindexNew)
{
    if (!pindexBestInvalid || pindexNew->nChainWork > pindexBestInvalid->nChainWork)
        pindexBestInvalid = pindexNew;

    LogPrintf("%s: invalid block=%s  height=%d  log2_work=%.8g  date=%s\n", __func__,
      pindexNew->GetBlockHash().ToString(), pindexNew->nHeight,
      log(pindexNew->nChainWork.getdouble())/log(2.0), DateTimeStrFormat("%Y-%m-%d %H:%M:%S",
      pindexNew->GetBlockTime()));
    CBlockIndex *tip = chainActive.Tip();
    assert (tip);
    LogPrintf("%s:  current best=%s  height=%d  log2_work=%.8g  date=%s\n", __func__,
      tip->GetBlockHash().ToString(), chainActive.Height(), log(tip->nChainWork.getdouble())/log(2.0),
      DateTimeStrFormat("%Y-%m-%d %H:%M:%S", tip->GetBlockTime()));
    CheckForkWarningConditions();
}

void static InvalidBlockFound(CBlockIndex *pindex, const CValidationState &state) {
    int nDoS = 0;
    if (state.IsInvalid(nDoS)) {
        std::map<uint256, std::pair<NodeId, bool>>::iterator it = mapBlockSource.find(pindex->GetBlockHash());
        if (it != mapBlockSource.end() && State(it->second.first)) {
            assert (state.GetRejectCode() < REJECT_INTERNAL); // Blocks are never rejected with internal reject codes
            CBlockReject reject = {(unsigned char)state.GetRejectCode(), state.GetRejectReason().substr(0, MAX_REJECT_MESSAGE_LENGTH), pindex->GetBlockHash()};
            State(it->second.first)->rejects.push_back(reject);
            if (nDoS > 0 && it->second.second)
                Misbehaving(it->second.first, nDoS);
        }
    }
    if (!state.CorruptionPossible()) {
        pindex->nStatus |= BLOCK_FAILED_VALID;
        setDirtyBlockIndex.insert(pindex);
        setBlockIndexCandidates.erase(pindex);
        InvalidChainFound(pindex);
    }
}

void UpdateCoins(const CTransaction& tx, CCoinsViewCache& inputs, CTxUndo &txundo, int nHeight)
{
    // mark inputs spent
    if (!tx.IsCoinBase()) {
        txundo.vprevout.reserve(tx.vin.size());
        BOOST_FOREACH(const CTxIn &txin, tx.vin) {
            CCoinsModifier coins = inputs.ModifyCoins(txin.prevout.hash);
            unsigned nPos = txin.prevout.n;

            if (nPos >= coins->vout.size() || coins->vout[nPos].IsNull())
                assert(false);
            // mark an outpoint spent, and construct undo information
            txundo.vprevout.push_back(CTxInUndo(coins->vout[nPos]));
            coins->Spend(nPos);
            if (coins->vout.size() == 0) {
                CTxInUndo& undo = txundo.vprevout.back();
                undo.nHeight = coins->nHeight;
                undo.fCoinBase = coins->fCoinBase;
                undo.nVersion = coins->nVersion;
            }
        }
    }
    // add outputs
    inputs.ModifyNewCoins(tx.GetHash(), tx.IsCoinBase())->FromTx(tx, nHeight);
}

void UpdateCoins(const CTransaction& tx, CCoinsViewCache& inputs, int nHeight)
{
    CTxUndo txundo;
    UpdateCoins(tx, inputs, txundo, nHeight);
}

bool CScriptCheck::operator()() {
    const CScript &scriptSig = ptxTo->vin[nIn].scriptSig;
    const CScriptWitness *witness = (nIn < ptxTo->wit.vtxinwit.size()) ? &ptxTo->wit.vtxinwit[nIn].scriptWitness : NULL;
    if (!VerifyScript(scriptSig, scriptPubKey, witness, nFlags, CachingTransactionSignatureChecker(ptxTo, nIn, amount, cacheStore, *txdata), &error)) {
        return false;
    }
    return true;
}

int GetSpendHeight(const CCoinsViewCache& inputs)
{
    LOCK(cs_main);
    CBlockIndex* pindexPrev = mapBlockIndex.find(inputs.GetBestBlock())->second;
    return pindexPrev->nHeight + 1;
}

namespace Consensus {
bool CheckTxInputs(const CTransaction& tx, CValidationState& state, const CCoinsViewCache& inputs, int nSpendHeight)
{
        // This doesn't trigger the DoS code on purpose; if it did, it would make it easier
        // for an attacker to attempt to split the network.
        if (!inputs.HaveInputs(tx))
            return state.Invalid(false, 0, "", "Inputs unavailable");

        CAmount nValueIn = 0;
        CAmount nFees = 0;
        for (unsigned int i = 0; i < tx.vin.size(); i++)
        {
            const COutPoint &prevout = tx.vin[i].prevout;
            const CCoins *coins = inputs.AccessCoins(prevout.hash);
            assert(coins);

            // If prev is coinbase, check that it's matured
            if (coins->IsCoinBase()) {
                if (nSpendHeight - coins->nHeight < COINBASE_MATURITY)
                    return state.Invalid(false,
                        REJECT_INVALID, "bad-txns-premature-spend-of-coinbase",
                        strprintf("tried to spend coinbase at depth %d", nSpendHeight - coins->nHeight));
            }

            // Check for negative or overflow input values
            nValueIn += coins->vout[prevout.n].nValue;
            if (!MoneyRange(coins->vout[prevout.n].nValue) || !MoneyRange(nValueIn))
                return state.DoS(100, false, REJECT_INVALID, "bad-txns-inputvalues-outofrange");

        }

        if (nValueIn < tx.GetValueOut())
            return state.DoS(100, false, REJECT_INVALID, "bad-txns-in-belowout", false,
                strprintf("value in (%s) < value out (%s)", FormatMoney(nValueIn), FormatMoney(tx.GetValueOut())));

        // Tally transaction fees
        CAmount nTxFee = nValueIn - tx.GetValueOut();
        if (nTxFee < 0)
            return state.DoS(100, false, REJECT_INVALID, "bad-txns-fee-negative");
        nFees += nTxFee;
        if (!MoneyRange(nFees))
            return state.DoS(100, false, REJECT_INVALID, "bad-txns-fee-outofrange");
    return true;
}
}// namespace Consensus

bool CheckInputs(const CTransaction& tx, CValidationState &state, const CCoinsViewCache &inputs, bool fScriptChecks, unsigned int flags, bool cacheStore, PrecomputedTransactionData& txdata, std::vector<CScriptCheck> *pvChecks)
{
    if (!tx.IsCoinBase())
    {
        if (!Consensus::CheckTxInputs(tx, state, inputs, GetSpendHeight(inputs)))
            return false;

        if (pvChecks)
            pvChecks->reserve(tx.vin.size());

        // The first loop above does all the inexpensive checks.
        // Only if ALL inputs pass do we perform expensive ECDSA signature checks.
        // Helps prevent CPU exhaustion attacks.

        // Skip ECDSA signature verification when connecting blocks before the
        // last block chain checkpoint. Assuming the checkpoints are valid this
        // is safe because block merkle hashes are still computed and checked,
        // and any change will be caught at the next checkpoint. Of course, if
        // the checkpoint is for a chain that's invalid due to false scriptSigs
        // this optimization would allow an invalid chain to be accepted.
        if (fScriptChecks) {
            for (unsigned int i = 0; i < tx.vin.size(); i++) {
                const COutPoint &prevout = tx.vin[i].prevout;
                const CCoins* coins = inputs.AccessCoins(prevout.hash);
                assert(coins);

                // Verify signature
                CScriptCheck check(*coins, tx, i, flags, cacheStore, &txdata);
                if (pvChecks) {
                    pvChecks->push_back(CScriptCheck());
                    check.swap(pvChecks->back());
                } else if (!check()) {
                    if (flags & STANDARD_NOT_MANDATORY_VERIFY_FLAGS) {
                        // Check whether the failure was caused by a
                        // non-mandatory script verification check, such as
                        // non-standard DER encodings or non-null dummy
                        // arguments; if so, don't trigger DoS protection to
                        // avoid splitting the network between upgraded and
                        // non-upgraded nodes.
                        CScriptCheck check2(*coins, tx, i,
                                flags & ~STANDARD_NOT_MANDATORY_VERIFY_FLAGS, cacheStore, &txdata);
                        if (check2())
                            return state.Invalid(false, REJECT_NONSTANDARD, strprintf("non-mandatory-script-verify-flag (%s)", ScriptErrorString(check.GetScriptError())));
                    }
                    // Failures of other flags indicate a transaction that is
                    // invalid in new blocks, e.g. a invalid P2SH. We DoS ban
                    // such nodes as they are not following the protocol. That
                    // said during an upgrade careful thought should be taken
                    // as to the correct behavior - we may want to continue
                    // peering with non-upgraded nodes even after soft-fork
                    // super-majority signaling has occurred.
                    return state.DoS(100,false, REJECT_INVALID, strprintf("mandatory-script-verify-flag-failed (%s)", ScriptErrorString(check.GetScriptError())));
                }
            }
        }
    }

    return true;
}

namespace {

bool UndoWriteToDisk(const CBlockUndo& blockundo, CDiskBlockPos& pos, const uint256& hashBlock, const CMessageHeader::MessageStartChars& messageStart)
{
    // Open history file to append
    CAutoFile fileout(OpenUndoFile(pos), SER_DISK, CLIENT_VERSION);
    if (fileout.IsNull())
        return error("%s: OpenUndoFile failed", __func__);

    // Write index header
    unsigned int nSize = fileout.GetSerializeSize(blockundo);
    fileout << FLATDATA(messageStart) << nSize;

    // Write undo data
    long fileOutPos = ftell(fileout.Get());
    if (fileOutPos < 0)
        return error("%s: ftell failed", __func__);
    pos.nPos = (unsigned int)fileOutPos;
    fileout << blockundo;

    // calculate & write checksum
    CHashWriter hasher(SER_GETHASH, PROTOCOL_VERSION);
    hasher << hashBlock;
    hasher << blockundo;
    fileout << hasher.GetHash();

    return true;
}

bool UndoReadFromDisk(CBlockUndo& blockundo, const CDiskBlockPos& pos, const uint256& hashBlock)
{
    // Open history file to read
    CAutoFile filein(OpenUndoFile(pos, true), SER_DISK, CLIENT_VERSION);
    if (filein.IsNull())
        return error("%s: OpenUndoFile failed", __func__);

    // Read block
    uint256 hashChecksum;
    try {
        filein >> blockundo;
        filein >> hashChecksum;
    }
    catch (const std::exception& e) {
        return error("%s: Deserialize or I/O error - %s", __func__, e.what());
    }

    // Verify checksum
    CHashWriter hasher(SER_GETHASH, PROTOCOL_VERSION);
    hasher << hashBlock;
    hasher << blockundo;
    if (hashChecksum != hasher.GetHash())
        return error("%s: Checksum mismatch", __func__);

    return true;
}

/** Abort with a message */
bool AbortNode(const std::string& strMessage, const std::string& userMessage="")
{
    strMiscWarning = strMessage;
    LogPrintf("*** %s\n", strMessage);
    uiInterface.ThreadSafeMessageBox(
        userMessage.empty() ? _("Error: A fatal internal error occurred, see debug.log for details") : userMessage,
        "", CClientUIInterface::MSG_ERROR);
    StartShutdown();
    return false;
}

bool AbortNode(CValidationState& state, const std::string& strMessage, const std::string& userMessage="")
{
    AbortNode(strMessage, userMessage);
    return state.Error(strMessage);
}

} // anon namespace

/**
 * Apply the undo operation of a CTxInUndo to the given chain state.
 * @param undo The undo object.
 * @param view The coins view to which to apply the changes.
 * @param out The out point that corresponds to the tx input.
 * @return True on success.
 */
static bool ApplyTxInUndo(const CTxInUndo& undo, CCoinsViewCache& view, const COutPoint& out)
{
    bool fClean = true;

    CCoinsModifier coins = view.ModifyCoins(out.hash);
    if (undo.nHeight != 0) {
        // undo data contains height: this is the last output of the prevout tx being spent
        if (!coins->IsPruned())
            fClean = fClean && error("%s: undo data overwriting existing transaction", __func__);
        coins->Clear();
        coins->fCoinBase = undo.fCoinBase;
        coins->nHeight = undo.nHeight;
        coins->nVersion = undo.nVersion;
    } else {
        if (coins->IsPruned())
            fClean = fClean && error("%s: undo data adding output to missing transaction", __func__);
    }
    if (coins->IsAvailable(out.n))
        fClean = fClean && error("%s: undo data overwriting existing output", __func__);
    if (coins->vout.size() < out.n+1)
        coins->vout.resize(out.n+1);
    coins->vout[out.n] = undo.txout;

    return fClean;
}

bool DisconnectBlock(const CBlock& block, CValidationState& state, const CBlockIndex* pindex, CCoinsViewCache& view, bool* pfClean)
{
    assert(pindex->GetBlockHash() == view.GetBestBlock());

    if (pfClean)
        *pfClean = false;

    bool fClean = true;

    CBlockUndo blockUndo;
    CDiskBlockPos pos = pindex->GetUndoPos();
    if (pos.IsNull())
        return error("DisconnectBlock(): no undo data available");
    if (!UndoReadFromDisk(blockUndo, pos, pindex->pprev->GetBlockHash()))
        return error("DisconnectBlock(): failure reading undo data");

    if (blockUndo.vtxundo.size() + 1 != block.vtx.size())
        return error("DisconnectBlock(): block and undo data inconsistent");

    // undo transactions in reverse order
    for (int i = block.vtx.size() - 1; i >= 0; i--) {
        const CTransaction &tx = block.vtx[i];
        uint256 hash = tx.GetHash();

        // Check that all outputs are available and match the outputs in the block itself
        // exactly.
        {
        CCoinsModifier outs = view.ModifyCoins(hash);
        outs->ClearUnspendable();

        CCoins outsBlock(tx, pindex->nHeight);
        // The CCoins serialization does not serialize negative numbers.
        // No network rules currently depend on the version here, so an inconsistency is harmless
        // but it must be corrected before txout nversion ever influences a network rule.
        if (outsBlock.nVersion < 0)
            outs->nVersion = outsBlock.nVersion;
        if (*outs != outsBlock)
            fClean = fClean && error("DisconnectBlock(): added transaction mismatch? database corrupted");

        // remove outputs
        outs->Clear();
        }

        // restore inputs
        if (i > 0) { // not coinbases
            const CTxUndo &txundo = blockUndo.vtxundo[i-1];
            if (txundo.vprevout.size() != tx.vin.size())
                return error("DisconnectBlock(): transaction and undo data inconsistent");
            for (unsigned int j = tx.vin.size(); j-- > 0;) {
                const COutPoint &out = tx.vin[j].prevout;
                const CTxInUndo &undo = txundo.vprevout[j];
                if (!ApplyTxInUndo(undo, view, out))
                    fClean = false;
            }
        }
    }

    // move best block pointer to prevout block
    view.SetBestBlock(pindex->pprev->GetBlockHash());

    if (pfClean) {
        *pfClean = fClean;
        return true;
    }

    return fClean;
}

void static FlushBlockFile(bool fFinalize = false)
{
    LOCK(cs_LastBlockFile);

    CDiskBlockPos posOld(nLastBlockFile, 0);

    FILE *fileOld = OpenBlockFile(posOld);
    if (fileOld) {
        if (fFinalize)
            TruncateFile(fileOld, vinfoBlockFile[nLastBlockFile].nSize);
        FileCommit(fileOld);
        fclose(fileOld);
    }

    fileOld = OpenUndoFile(posOld);
    if (fileOld) {
        if (fFinalize)
            TruncateFile(fileOld, vinfoBlockFile[nLastBlockFile].nUndoSize);
        FileCommit(fileOld);
        fclose(fileOld);
    }
}

bool FindUndoPos(CValidationState &state, int nFile, CDiskBlockPos &pos, unsigned int nAddSize);

static CCheckQueue<CScriptCheck> scriptcheckqueue(128);

void ThreadScriptCheck() {
    RenameThread("monacoin-scriptch");
    scriptcheckqueue.Thread();
}

// Protected by cs_main
VersionBitsCache versionbitscache;

int32_t ComputeBlockVersion(const CBlockIndex* pindexPrev, const Consensus::Params& params)
{
    LOCK(cs_main);
    int32_t nVersion = VERSIONBITS_TOP_BITS;

    for (int i = 0; i < (int)Consensus::MAX_VERSION_BITS_DEPLOYMENTS; i++) {
        ThresholdState state = VersionBitsState(pindexPrev, params, (Consensus::DeploymentPos)i, versionbitscache);
        if (state == THRESHOLD_LOCKED_IN || state == THRESHOLD_STARTED) {
            nVersion |= VersionBitsMask(params, (Consensus::DeploymentPos)i);
        }
    }

    return nVersion;
}

/**
 * Threshold condition checker that triggers when unknown versionbits are seen on the network.
 */
class WarningBitsConditionChecker : public AbstractThresholdConditionChecker
{
private:
    int bit;

public:
    WarningBitsConditionChecker(int bitIn) : bit(bitIn) {}

    int64_t BeginTime(const Consensus::Params& params) const { return 0; }
    int64_t EndTime(const Consensus::Params& params) const { return std::numeric_limits<int64_t>::max(); }
    int Period(const Consensus::Params& params) const { return params.nMinerConfirmationWindow; }
    int Threshold(const Consensus::Params& params) const { return params.nRuleChangeActivationThreshold; }

    bool Condition(const CBlockIndex* pindex, const Consensus::Params& params) const
    {
        return ((pindex->nVersion & VERSIONBITS_TOP_MASK) == VERSIONBITS_TOP_BITS) &&
               ((pindex->nVersion >> bit) & 1) != 0 &&
               ((ComputeBlockVersion(pindex->pprev, params) >> bit) & 1) == 0;
    }
};

// Protected by cs_main
static ThresholdConditionCache warningcache[VERSIONBITS_NUM_BITS];

static int64_t nTimeCheck = 0;
static int64_t nTimeForks = 0;
static int64_t nTimeVerify = 0;
static int64_t nTimeConnect = 0;
static int64_t nTimeIndex = 0;
static int64_t nTimeCallbacks = 0;
static int64_t nTimeTotal = 0;

bool ConnectBlock(CBlock& block, CValidationState& state, CBlockIndex* pindex,
                  CCoinsViewCache& view, const CChainParams& chainparams, bool fJustCheck)
{
    block.nLastHeight = pindex->nHeight;

    AssertLockHeld(cs_main);

    int64_t nTimeStart = GetTimeMicros();

    // Check it again in case a previous version let a bad block in
    if (!CheckBlock(block, state, chainparams.GetConsensus(), !fJustCheck, !fJustCheck))
        return error("%s: Consensus::CheckBlock: %s", __func__, FormatStateMessage(state));

    // verify that the view's current state corresponds to the previous block
    uint256 hashPrevBlock = pindex->pprev == NULL ? uint256() : pindex->pprev->GetBlockHash();
    assert(hashPrevBlock == view.GetBestBlock());

    // Special case for the genesis block, skipping connection of its transactions
    // (its coinbase is unspendable)
    if (block.GetHash() == chainparams.GetConsensus().hashGenesisBlock) {
        if (!fJustCheck)
            view.SetBestBlock(pindex->GetBlockHash());
        return true;
    }

    bool fScriptChecks = true;
    if (fCheckpointsEnabled) {
        CBlockIndex *pindexLastCheckpoint = Checkpoints::GetLastCheckpoint(chainparams.Checkpoints());
        if (pindexLastCheckpoint && pindexLastCheckpoint->GetAncestor(pindex->nHeight) == pindex) {
            // This block is an ancestor of a checkpoint: disable script checks
            fScriptChecks = false;
        }
    }

    int64_t nTime1 = GetTimeMicros(); nTimeCheck += nTime1 - nTimeStart;
    LogPrint("bench", "    - Sanity checks: %.2fms [%.2fs]\n", 0.001 * (nTime1 - nTimeStart), nTimeCheck * 0.000001);

    // Do not allow blocks that contain transactions which 'overwrite' older transactions,
    // unless those are already completely spent.
    // If such overwrites are allowed, coinbases and transactions depending upon those
    // can be duplicated to remove the ability to spend the first instance -- even after
    // being sent to another address.
    // See BIP30 and http://r6.ca/blog/20120206T005236Z.html for more information.
    // This logic is not necessary for memory pool transactions, as AcceptToMemoryPool
    // already refuses previously-known transaction ids entirely.
    // This rule was originally applied to all blocks with a timestamp after March 15, 2012, 0:00 UTC.
    // Now that the whole chain is irreversibly beyond that time it is applied to all blocks except the
    // two in the chain that violate it. This prevents exploiting the issue against nodes during their
    // initial block download.
    bool fEnforceBIP30 = true;
                        //(!pindex->phashBlock) || // Enforce on CreateNewBlock invocations which don't have a hash.
                        //  !((pindex->nHeight==91842 && pindex->GetBlockHash() == uint256S("0x00000000000a4d0a398161ffc163c503763b1f4360639393e0e4c8e300e0caec")) ||
                        //   (pindex->nHeight==91880 && pindex->GetBlockHash() == uint256S("0x00000000000743f190a18c5577a3c2d2a1f610ae9601ac046a38084ccb7cd721")));

    // Once BIP34 activated it was not possible to create new duplicate coinbases and thus other than starting
    // with the 2 existing duplicate coinbase pairs, not possible to create overwriting txs.  But by the
    // time BIP34 activated, in each of the existing pairs the duplicate coinbase had overwritten the first
    // before the first had been spent.  Since those coinbases are sufficiently buried its no longer possible to create further
    // duplicate transactions descending from the known pairs either.
    // If we're on the known chain at height greater than where BIP34 activated, we can save the db accesses needed for the BIP30 check.
    CBlockIndex *pindexBIP34height = pindex->pprev->GetAncestor(chainparams.GetConsensus().BIP34Height);
    //Only continue to enforce if we're below BIP34 activation height or the block hash at that height doesn't correspond.
    fEnforceBIP30 = fEnforceBIP30 && (!pindexBIP34height || !(pindexBIP34height->GetBlockHash() == chainparams.GetConsensus().BIP34Hash));

    if (fEnforceBIP30) {
        BOOST_FOREACH(const CTransaction& tx, block.vtx) {
            const CCoins* coins = view.AccessCoins(tx.GetHash());
            if (coins && !coins->IsPruned())
                return state.DoS(100, error("ConnectBlock(): tried to overwrite transaction"),
                                 REJECT_INVALID, "bad-txns-BIP30");
        }
    }

    // BIP16 didn't become active until Oct 1 2012
    int64_t nBIP16SwitchTime = 1349049600;
    bool fStrictPayToScriptHash = (pindex->GetBlockTime() >= nBIP16SwitchTime);

    unsigned int flags = fStrictPayToScriptHash ? SCRIPT_VERIFY_P2SH : SCRIPT_VERIFY_NONE;

    // Start enforcing the DERSIG (BIP66) rules, for block.nVersion=3 blocks,
    // when 75% of the network has upgraded:
    if (block.nVersion >= 3 && IsSuperMajority(3, pindex->pprev, chainparams.GetConsensus().nMajorityEnforceBlockUpgrade, chainparams.GetConsensus())) {
        flags |= SCRIPT_VERIFY_DERSIG;
    }

    // Start enforcing CHECKLOCKTIMEVERIFY, (BIP65) for block.nVersion=4
    // blocks, when 75% of the network has upgraded:
    if (block.nVersion >= 4 && IsSuperMajority(4, pindex->pprev, chainparams.GetConsensus().nMajorityEnforceBlockUpgrade, chainparams.GetConsensus())) {
        flags |= SCRIPT_VERIFY_CHECKLOCKTIMEVERIFY;
    }

    // Start enforcing BIP68 (sequence locks) and BIP112 (CHECKSEQUENCEVERIFY) using versionbits logic.
    int nLockTimeFlags = 0;
    if (VersionBitsState(pindex->pprev, chainparams.GetConsensus(), Consensus::DEPLOYMENT_CSV, versionbitscache) == THRESHOLD_ACTIVE) {
        flags |= SCRIPT_VERIFY_CHECKSEQUENCEVERIFY;
        nLockTimeFlags |= LOCKTIME_VERIFY_SEQUENCE;
    }

    // Start enforcing WITNESS rules using versionbits logic.
    if (IsWitnessEnabled(pindex->pprev, chainparams.GetConsensus())) {
        flags |= SCRIPT_VERIFY_WITNESS;
        flags |= SCRIPT_VERIFY_NULLDUMMY;
    }

    int64_t nTime2 = GetTimeMicros(); nTimeForks += nTime2 - nTime1;
    LogPrint("bench", "    - Fork checks: %.2fms [%.2fs]\n", 0.001 * (nTime2 - nTime1), nTimeForks * 0.000001);

    CBlockUndo blockundo;

    CCheckQueueControl<CScriptCheck> control(fScriptChecks && nScriptCheckThreads ? &scriptcheckqueue : NULL);

    std::vector<uint256> vOrphanErase;
    std::vector<int> prevheights;
    CAmount nFees = 0;
    int nInputs = 0;
    int64_t nSigOpsCost = 0;
    CDiskTxPos pos(pindex->GetBlockPos(), GetSizeOfCompactSize(block.vtx.size()));
    std::vector<std::pair<uint256, CDiskTxPos> > vPos;
    vPos.reserve(block.vtx.size());
    blockundo.vtxundo.reserve(block.vtx.size() - 1);
    std::vector<PrecomputedTransactionData> txdata;
    txdata.reserve(block.vtx.size()); // Required so that pointers to individual PrecomputedTransactionData don't get invalidated
    for (unsigned int i = 0; i < block.vtx.size(); i++)
    {
        const CTransaction &tx = block.vtx[i];

        nInputs += tx.vin.size();

        if (!tx.IsCoinBase())
        {
            if (!view.HaveInputs(tx))
                return state.DoS(100, error("ConnectBlock(): inputs missing/spent"),
                                 REJECT_INVALID, "bad-txns-inputs-missingorspent");

            // Check that transaction is BIP68 final
            // BIP68 lock checks (as opposed to nLockTime checks) must
            // be in ConnectBlock because they require the UTXO set
            prevheights.resize(tx.vin.size());
            for (size_t j = 0; j < tx.vin.size(); j++) {
                prevheights[j] = view.AccessCoins(tx.vin[j].prevout.hash)->nHeight;
            }

            // Which orphan pool entries must we evict?
            for (size_t j = 0; j < tx.vin.size(); j++) {
                auto itByPrev = mapOrphanTransactionsByPrev.find(tx.vin[j].prevout);
                if (itByPrev == mapOrphanTransactionsByPrev.end()) continue;
                for (auto mi = itByPrev->second.begin(); mi != itByPrev->second.end(); ++mi) {
                    const CTransaction& orphanTx = (*mi)->second.tx;
                    const uint256& orphanHash = orphanTx.GetHash();
                    vOrphanErase.push_back(orphanHash);
                }
            }

            if (!SequenceLocks(tx, nLockTimeFlags, &prevheights, *pindex)) {
                return state.DoS(100, error("%s: contains a non-BIP68-final transaction", __func__),
                                 REJECT_INVALID, "bad-txns-nonfinal");
            }
        }

        // GetTransactionSigOpCost counts 3 types of sigops:
        // * legacy (always)
        // * p2sh (when P2SH enabled in flags and excludes coinbase)
        // * witness (when witness enabled in flags and excludes coinbase)
        nSigOpsCost += GetTransactionSigOpCost(tx, view, flags);
        if (nSigOpsCost > MAX_BLOCK_SIGOPS_COST)
            return state.DoS(100, error("ConnectBlock(): too many sigops"),
                             REJECT_INVALID, "bad-blk-sigops");

        txdata.emplace_back(tx);
        if (!tx.IsCoinBase())
        {
            nFees += view.GetValueIn(tx)-tx.GetValueOut();

            std::vector<CScriptCheck> vChecks;
            bool fCacheResults = fJustCheck; /* Don't cache results if we're actually connecting blocks (still consult the cache, though) */
            if (!CheckInputs(tx, state, view, fScriptChecks, flags, fCacheResults, txdata[i], nScriptCheckThreads ? &vChecks : NULL))
                return error("ConnectBlock(): CheckInputs on %s failed with %s",
                    tx.GetHash().ToString(), FormatStateMessage(state));
            control.Add(vChecks);
        }

        CTxUndo undoDummy;
        if (i > 0) {
            blockundo.vtxundo.push_back(CTxUndo());
        }
        UpdateCoins(tx, view, i == 0 ? undoDummy : blockundo.vtxundo.back(), pindex->nHeight);

        vPos.push_back(std::make_pair(tx.GetHash(), pos));
        pos.nTxOffset += ::GetSerializeSize(tx, SER_DISK, CLIENT_VERSION);
    }
    int64_t nTime3 = GetTimeMicros(); nTimeConnect += nTime3 - nTime2;
    LogPrint("bench", "      - Connect %u transactions: %.2fms (%.3fms/tx, %.3fms/txin) [%.2fs]\n", (unsigned)block.vtx.size(), 0.001 * (nTime3 - nTime2), 0.001 * (nTime3 - nTime2) / block.vtx.size(), nInputs <= 1 ? 0 : 0.001 * (nTime3 - nTime2) / (nInputs-1), nTimeConnect * 0.000001);

    CAmount blockReward = nFees + GetBlockSubsidy(pindex->nHeight, chainparams.GetConsensus());
    if (block.vtx[0].GetValueOut() > blockReward)
        return state.DoS(100,
                         error("ConnectBlock(): coinbase pays too much (actual=%d vs limit=%d)",
                               block.vtx[0].GetValueOut(), blockReward),
                               REJECT_INVALID, "bad-cb-amount");

    if (!control.Wait())
        return state.DoS(100, false);
    int64_t nTime4 = GetTimeMicros(); nTimeVerify += nTime4 - nTime2;
    LogPrint("bench", "    - Verify %u txins: %.2fms (%.3fms/txin) [%.2fs]\n", nInputs - 1, 0.001 * (nTime4 - nTime2), nInputs <= 1 ? 0 : 0.001 * (nTime4 - nTime2) / (nInputs-1), nTimeVerify * 0.000001);

    if (fJustCheck)
        return true;

    // Write undo information to disk
    if (pindex->GetUndoPos().IsNull() || !pindex->IsValid(BLOCK_VALID_SCRIPTS))
    {
        if (pindex->GetUndoPos().IsNull()) {
            CDiskBlockPos pos;
            if (!FindUndoPos(state, pindex->nFile, pos, ::GetSerializeSize(blockundo, SER_DISK, CLIENT_VERSION) + 40))
                return error("ConnectBlock(): FindUndoPos failed");
            if (!UndoWriteToDisk(blockundo, pos, pindex->pprev->GetBlockHash(), chainparams.MessageStart()))
                return AbortNode(state, "Failed to write undo data");

            // update nUndoPos in block index
            pindex->nUndoPos = pos.nPos;
            pindex->nStatus |= BLOCK_HAVE_UNDO;
        }

        pindex->RaiseValidity(BLOCK_VALID_SCRIPTS);
        setDirtyBlockIndex.insert(pindex);
    }

    if (fTxIndex)
        if (!pblocktree->WriteTxIndex(vPos))
            return AbortNode(state, "Failed to write transaction index");

    // add this block to the view's block chain
    view.SetBestBlock(pindex->GetBlockHash());

    int64_t nTime5 = GetTimeMicros(); nTimeIndex += nTime5 - nTime4;
    LogPrint("bench", "    - Index writing: %.2fms [%.2fs]\n", 0.001 * (nTime5 - nTime4), nTimeIndex * 0.000001);

    // Watch for changes to the previous coinbase transaction.
    static uint256 hashPrevBestCoinBase;
    GetMainSignals().UpdatedTransaction(hashPrevBestCoinBase);
    hashPrevBestCoinBase = block.vtx[0].GetHash();

    // Erase orphan transactions include or precluded by this block
    if (vOrphanErase.size()) {
        int nErased = 0;
        BOOST_FOREACH(uint256 &orphanHash, vOrphanErase) {
            nErased += EraseOrphanTx(orphanHash);
        }
        LogPrint("mempool", "Erased %d orphan tx included or conflicted by block\n", nErased);
    }

    int64_t nTime6 = GetTimeMicros(); nTimeCallbacks += nTime6 - nTime5;
    LogPrint("bench", "    - Callbacks: %.2fms [%.2fs]\n", 0.001 * (nTime6 - nTime5), nTimeCallbacks * 0.000001);

    return true;
}

enum FlushStateMode {
    FLUSH_STATE_NONE,
    FLUSH_STATE_IF_NEEDED,
    FLUSH_STATE_PERIODIC,
    FLUSH_STATE_ALWAYS
};

/**
 * Update the on-disk chain state.
 * The caches and indexes are flushed depending on the mode we're called with
 * if they're too large, if it's been a while since the last write,
 * or always and in all cases if we're in prune mode and are deleting files.
 */
bool static FlushStateToDisk(CValidationState &state, FlushStateMode mode) {
    const CChainParams& chainparams = Params();
    LOCK2(cs_main, cs_LastBlockFile);
    static int64_t nLastWrite = 0;
    static int64_t nLastFlush = 0;
    static int64_t nLastSetChain = 0;
    std::set<int> setFilesToPrune;
    bool fFlushForPrune = false;
    try {
    if (fPruneMode && fCheckForPruning && !fReindex) {
        FindFilesToPrune(setFilesToPrune, chainparams.PruneAfterHeight());
        fCheckForPruning = false;
        if (!setFilesToPrune.empty()) {
            fFlushForPrune = true;
            if (!fHavePruned) {
                pblocktree->WriteFlag("prunedblockfiles", true);
                fHavePruned = true;
            }
        }
    }
    int64_t nNow = GetTimeMicros();
    // Avoid writing/flushing immediately after startup.
    if (nLastWrite == 0) {
        nLastWrite = nNow;
    }
    if (nLastFlush == 0) {
        nLastFlush = nNow;
    }
    if (nLastSetChain == 0) {
        nLastSetChain = nNow;
    }
    size_t cacheSize = pcoinsTip->DynamicMemoryUsage();
    // The cache is large and close to the limit, but we have time now (not in the middle of a block processing).
    bool fCacheLarge = mode == FLUSH_STATE_PERIODIC && cacheSize * (10.0/9) > nCoinCacheUsage;
    // The cache is over the limit, we have to write now.
    bool fCacheCritical = mode == FLUSH_STATE_IF_NEEDED && cacheSize > nCoinCacheUsage;
    // It's been a while since we wrote the block index to disk. Do this frequently, so we don't need to redownload after a crash.
    bool fPeriodicWrite = mode == FLUSH_STATE_PERIODIC && nNow > nLastWrite + (int64_t)DATABASE_WRITE_INTERVAL * 1000000;
    // It's been very long since we flushed the cache. Do this infrequently, to optimize cache usage.
    bool fPeriodicFlush = mode == FLUSH_STATE_PERIODIC && nNow > nLastFlush + (int64_t)DATABASE_FLUSH_INTERVAL * 1000000;
    // Combine all conditions that result in a full cache flush.
    bool fDoFullFlush = (mode == FLUSH_STATE_ALWAYS) || fCacheLarge || fCacheCritical || fPeriodicFlush || fFlushForPrune;
    // Write blocks and block index to disk.
    if (fDoFullFlush || fPeriodicWrite) {
        // Depend on nMinDiskSpace to ensure we can write block index
        if (!CheckDiskSpace(0))
            return state.Error("out of disk space");
        // First make sure all block and undo data is flushed to disk.
        FlushBlockFile();
        // Then update all block file information (which may refer to block and undo files).
        {
            std::vector<std::pair<int, const CBlockFileInfo*> > vFiles;
            vFiles.reserve(setDirtyFileInfo.size());
            for (set<int>::iterator it = setDirtyFileInfo.begin(); it != setDirtyFileInfo.end(); ) {
                vFiles.push_back(make_pair(*it, &vinfoBlockFile[*it]));
                setDirtyFileInfo.erase(it++);
            }
            std::vector<const CBlockIndex*> vBlocks;
            vBlocks.reserve(setDirtyBlockIndex.size());
            for (set<CBlockIndex*>::iterator it = setDirtyBlockIndex.begin(); it != setDirtyBlockIndex.end(); ) {
                vBlocks.push_back(*it);
                setDirtyBlockIndex.erase(it++);
            }
            if (!pblocktree->WriteBatchSync(vFiles, nLastBlockFile, vBlocks)) {
                return AbortNode(state, "Files to write to block index database");
            }
        }
        // Finally remove any pruned files
        if (fFlushForPrune)
            UnlinkPrunedFiles(setFilesToPrune);
        nLastWrite = nNow;
    }
    // Flush best chain related state. This can only be done if the blocks / block index write was also done.
    if (fDoFullFlush) {
        // Typical CCoins structures on disk are around 128 bytes in size.
        // Pushing a new one to the database can cause it to be written
        // twice (once in the log, and once in the tables). This is already
        // an overestimation, as most will delete an existing entry or
        // overwrite one. Still, use a conservative safety factor of 2.
        if (!CheckDiskSpace(128 * 2 * 2 * pcoinsTip->GetCacheSize()))
            return state.Error("out of disk space");
        // Flush the chainstate (which may refer to block index entries).
        if (!pcoinsTip->Flush())
            return AbortNode(state, "Failed to write to coin database");
        nLastFlush = nNow;
    }
    if (fDoFullFlush || ((mode == FLUSH_STATE_ALWAYS || mode == FLUSH_STATE_PERIODIC) && nNow > nLastSetChain + (int64_t)DATABASE_WRITE_INTERVAL * 1000000)) {
        // Update best block in wallet (so we can detect restored wallets).
        GetMainSignals().SetBestChain(chainActive.GetLocator());
        nLastSetChain = nNow;
    }
    } catch (const std::runtime_error& e) {
        return AbortNode(state, std::string("System error while flushing: ") + e.what());
    }
    return true;
}

void FlushStateToDisk() {
    CValidationState state;
    FlushStateToDisk(state, FLUSH_STATE_ALWAYS);
}

void PruneAndFlush() {
    CValidationState state;
    fCheckForPruning = true;
    FlushStateToDisk(state, FLUSH_STATE_NONE);
}

/** Update chainActive and related internal data structures. */
void static UpdateTip(CBlockIndex *pindexNew, const CChainParams& chainParams) {
    chainActive.SetTip(pindexNew);

    // New best block
    nTimeBestReceived = GetTime();
    mempool.AddTransactionsUpdated(1);

    cvBlockChange.notify_all();

    static bool fWarned = false;
    std::vector<std::string> warningMessages;
    if (!IsInitialBlockDownload())
    {
        int nUpgraded = 0;
        const CBlockIndex* pindex = chainActive.Tip();
        for (int bit = 0; bit < VERSIONBITS_NUM_BITS; bit++) {
            WarningBitsConditionChecker checker(bit);
            ThresholdState state = checker.GetStateFor(pindex, chainParams.GetConsensus(), warningcache[bit]);
            if (state == THRESHOLD_ACTIVE || state == THRESHOLD_LOCKED_IN) {
                if (state == THRESHOLD_ACTIVE) {
                    strMiscWarning = strprintf(_("Warning: unknown new rules activated (versionbit %i)"), bit);
                    if (!fWarned) {
                        CAlert::Notify(strMiscWarning, true);
                        fWarned = true;
                    }
                } else {
                    warningMessages.push_back(strprintf("unknown new rules are about to activate (versionbit %i)", bit));
                }
            }
        }
        // Check the version of the last 100 blocks to see if we need to upgrade:
        for (int i = 0; i < 100 && pindex != NULL; i++)
        {
            int32_t nExpectedVersion = ComputeBlockVersion(pindex->pprev, chainParams.GetConsensus());
            if (pindex->nVersion > VERSIONBITS_LAST_OLD_BLOCK_VERSION && (pindex->nVersion & ~nExpectedVersion) != 0)
                ++nUpgraded;
            pindex = pindex->pprev;
        }
        if (nUpgraded > 0)
            warningMessages.push_back(strprintf("%d of last 100 blocks have unexpected version", nUpgraded));
        if (nUpgraded > 100/2)
        {
            // strMiscWarning is read by GetWarnings(), called by Qt and the JSON-RPC code to warn the user:
            strMiscWarning = _("Warning: Unknown block versions being mined! It's possible unknown rules are in effect");
            if (!fWarned) {
                CAlert::Notify(strMiscWarning, true);
                fWarned = true;
            }
        }
    }
    LogPrintf("%s: new best=%s height=%d version=0x%08x log2_work=%.8g tx=%lu date='%s' progress=%f cache=%.1fMiB(%utx)", __func__,
      chainActive.Tip()->GetBlockHash().ToString(), chainActive.Height(), chainActive.Tip()->nVersion,
      log(chainActive.Tip()->nChainWork.getdouble())/log(2.0), (unsigned long)chainActive.Tip()->nChainTx,
      DateTimeStrFormat("%Y-%m-%d %H:%M:%S", chainActive.Tip()->GetBlockTime()),
      Checkpoints::GuessVerificationProgress(chainParams.Checkpoints(), chainActive.Tip()), pcoinsTip->DynamicMemoryUsage() * (1.0 / (1<<20)), pcoinsTip->GetCacheSize());
    if (!warningMessages.empty())
        LogPrintf(" warning='%s'", boost::algorithm::join(warningMessages, ", "));
    LogPrintf("\n");

}

/** Disconnect chainActive's tip. You probably want to call mempool.removeForReorg and manually re-limit mempool size after this, with cs_main held. */
bool static DisconnectTip(CValidationState& state, const CChainParams& chainparams, bool fBare = false)
{
    CBlockIndex *pindexDelete = chainActive.Tip();
    assert(pindexDelete);
    // Read block from disk.
    CBlock block;
    if (!ReadBlockFromDisk(block, pindexDelete, chainparams.GetConsensus()))
        return AbortNode(state, "Failed to read block");
    // Apply the block atomically to the chain state.
    int64_t nStart = GetTimeMicros();
    {
        CCoinsViewCache view(pcoinsTip);
        if (!DisconnectBlock(block, state, pindexDelete, view))
            return error("DisconnectTip(): DisconnectBlock %s failed", pindexDelete->GetBlockHash().ToString());
        assert(view.Flush());
    }
    LogPrint("bench", "- Disconnect block: %.2fms\n", (GetTimeMicros() - nStart) * 0.001);
    // Write the chain state to disk, if necessary.
    if (!FlushStateToDisk(state, FLUSH_STATE_IF_NEEDED))
        return false;

    if (!fBare) {
        // Resurrect mempool transactions from the disconnected block.
        std::vector<uint256> vHashUpdate;
        BOOST_FOREACH(const CTransaction &tx, block.vtx) {
            // ignore validation errors in resurrected transactions
            list<CTransaction> removed;
            CValidationState stateDummy;
            if (tx.IsCoinBase() || !AcceptToMemoryPool(mempool, stateDummy, tx, false, NULL, true)) {
                mempool.removeRecursive(tx, removed);
            } else if (mempool.exists(tx.GetHash())) {
                vHashUpdate.push_back(tx.GetHash());
            }
        }
        // AcceptToMemoryPool/addUnchecked all assume that new mempool entries have
        // no in-mempool children, which is generally not true when adding
        // previously-confirmed transactions back to the mempool.
        // UpdateTransactionsFromBlock finds descendants of any transactions in this
        // block that were added back and cleans up the mempool state.
        mempool.UpdateTransactionsFromBlock(vHashUpdate);
    }

    // Update chainActive and related variables.
    UpdateTip(pindexDelete->pprev, chainparams);
    // Let wallets know transactions went from 1-confirmed to
    // 0-confirmed or conflicted:
    BOOST_FOREACH(const CTransaction &tx, block.vtx) {
        SyncWithWallets(tx, pindexDelete->pprev, NULL);
    }
    return true;
}

static int64_t nTimeReadFromDisk = 0;
static int64_t nTimeConnectTotal = 0;
static int64_t nTimeFlush = 0;
static int64_t nTimeChainState = 0;
static int64_t nTimePostConnect = 0;

/**
 * Connect a new block to chainActive. pblock is either NULL or a pointer to a CBlock
 * corresponding to pindexNew, to bypass loading it again from disk.
 */
bool static ConnectTip(CValidationState& state, const CChainParams& chainparams, CBlockIndex* pindexNew, CBlock* pblock)
{
    assert(pindexNew->pprev == chainActive.Tip());
    // Read block from disk.
    int64_t nTime1 = GetTimeMicros();
    CBlock block;
    if (!pblock) {
        if (!ReadBlockFromDisk(block, pindexNew, chainparams.GetConsensus()))
            return AbortNode(state, "Failed to read block");
        pblock = &block;
    }
    // Apply the block atomically to the chain state.
    int64_t nTime2 = GetTimeMicros(); nTimeReadFromDisk += nTime2 - nTime1;
    int64_t nTime3;
    LogPrint("bench", "  - Load block from disk: %.2fms [%.2fs]\n", (nTime2 - nTime1) * 0.001, nTimeReadFromDisk * 0.000001);
    {
        CCoinsViewCache view(pcoinsTip);
        bool rv = ConnectBlock(*pblock, state, pindexNew, view, chainparams);
        GetMainSignals().BlockChecked(*pblock, state);
        if (!rv) {
            if (state.IsInvalid())
                InvalidBlockFound(pindexNew, state);
            return error("ConnectTip(): ConnectBlock %s failed", pindexNew->GetBlockHash().ToString());
        }
        mapBlockSource.erase(pindexNew->GetBlockHash());
        nTime3 = GetTimeMicros(); nTimeConnectTotal += nTime3 - nTime2;
        LogPrint("bench", "  - Connect total: %.2fms [%.2fs]\n", (nTime3 - nTime2) * 0.001, nTimeConnectTotal * 0.000001);
        assert(view.Flush());
    }
    int64_t nTime4 = GetTimeMicros(); nTimeFlush += nTime4 - nTime3;
    LogPrint("bench", "  - Flush: %.2fms [%.2fs]\n", (nTime4 - nTime3) * 0.001, nTimeFlush * 0.000001);
    // Write the chain state to disk, if necessary.
    if (!FlushStateToDisk(state, FLUSH_STATE_IF_NEEDED))
        return false;
    int64_t nTime5 = GetTimeMicros(); nTimeChainState += nTime5 - nTime4;
    LogPrint("bench", "  - Writing chainstate: %.2fms [%.2fs]\n", (nTime5 - nTime4) * 0.001, nTimeChainState * 0.000001);
    // Remove conflicting transactions from the mempool.
    list<CTransaction> txConflicted;
    mempool.removeForBlock(pblock->vtx, pindexNew->nHeight, txConflicted, !IsInitialBlockDownload());
    // Update chainActive & related variables.
    UpdateTip(pindexNew, chainparams);
    // Tell wallet about transactions that went from mempool
    // to conflicted:
    BOOST_FOREACH(const CTransaction &tx, txConflicted) {
        SyncWithWallets(tx, pindexNew, NULL);
    }
    // ... and about transactions that got confirmed:
    BOOST_FOREACH(const CTransaction &tx, pblock->vtx) {
        SyncWithWallets(tx, pindexNew, pblock);
    }

    int64_t nTime6 = GetTimeMicros(); nTimePostConnect += nTime6 - nTime5; nTimeTotal += nTime6 - nTime1;
    LogPrint("bench", "  - Connect postprocess: %.2fms [%.2fs]\n", (nTime6 - nTime5) * 0.001, nTimePostConnect * 0.000001);
    LogPrint("bench", "- Connect block: %.2fms [%.2fs]\n", (nTime6 - nTime1) * 0.001, nTimeTotal * 0.000001);
    return true;
}

/**
 * Return the tip of the chain with the most work in it, that isn't
 * known to be invalid (it's however far from certain to be valid).
 */
static CBlockIndex* FindMostWorkChain() {
    do {
        CBlockIndex *pindexNew = NULL;

        // Find the best candidate header.
        {
            std::set<CBlockIndex*, CBlockIndexWorkComparator>::reverse_iterator it = setBlockIndexCandidates.rbegin();
            if (it == setBlockIndexCandidates.rend())
                return NULL;
            pindexNew = *it;
        }

        // Check whether all blocks on the path between the currently active chain and the candidate are valid.
        // Just going until the active chain is an optimization, as we know all blocks in it are valid already.
        CBlockIndex *pindexTest = pindexNew;
        bool fInvalidAncestor = false;
        while (pindexTest && !chainActive.Contains(pindexTest)) {
            assert(pindexTest->nChainTx || pindexTest->nHeight == 0);

            // Pruned nodes may have entries in setBlockIndexCandidates for
            // which block files have been deleted.  Remove those as candidates
            // for the most work chain if we come across them; we can't switch
            // to a chain unless we have all the non-active-chain parent blocks.
            bool fFailedChain = pindexTest->nStatus & BLOCK_FAILED_MASK;
            bool fMissingData = !(pindexTest->nStatus & BLOCK_HAVE_DATA);
            if (fFailedChain || fMissingData) {
                // Candidate chain is not usable (either invalid or missing data)
                if (fFailedChain && (pindexBestInvalid == NULL || pindexNew->nChainWork > pindexBestInvalid->nChainWork))
                    pindexBestInvalid = pindexNew;
                CBlockIndex *pindexFailed = pindexNew;
                // Remove the entire chain from the set.
                while (pindexTest != pindexFailed) {
                    if (fFailedChain) {
                        pindexFailed->nStatus |= BLOCK_FAILED_CHILD;
                    } else if (fMissingData) {
                        // If we're missing data, then add back to mapBlocksUnlinked,
                        // so that if the block arrives in the future we can try adding
                        // to setBlockIndexCandidates again.
                        mapBlocksUnlinked.insert(std::make_pair(pindexFailed->pprev, pindexFailed));
                    }
                    setBlockIndexCandidates.erase(pindexFailed);
                    pindexFailed = pindexFailed->pprev;
                }
                setBlockIndexCandidates.erase(pindexTest);
                fInvalidAncestor = true;
                break;
            }
            pindexTest = pindexTest->pprev;
        }
        if (!fInvalidAncestor)
            return pindexNew;
    } while(true);
}

/** Delete all entries in setBlockIndexCandidates that are worse than the current tip. */
static void PruneBlockIndexCandidates() {
    // Note that we can't delete the current block itself, as we may need to return to it later in case a
    // reorganization to a better block fails.
    std::set<CBlockIndex*, CBlockIndexWorkComparator>::iterator it = setBlockIndexCandidates.begin();
    while (it != setBlockIndexCandidates.end() && setBlockIndexCandidates.value_comp()(*it, chainActive.Tip())) {
        setBlockIndexCandidates.erase(it++);
    }
    // Either the current tip or a successor of it we're working towards is left in setBlockIndexCandidates.
    assert(!setBlockIndexCandidates.empty());
}

/**
 * Try to make some progress towards making pindexMostWork the active block.
 * pblock is either NULL or a pointer to a CBlock corresponding to pindexMostWork.
 */
static bool ActivateBestChainStep(CValidationState& state, const CChainParams& chainparams, CBlockIndex* pindexMostWork, CBlock* pblock, bool& fInvalidFound)
{
    AssertLockHeld(cs_main);
    const CBlockIndex *pindexOldTip = chainActive.Tip();
    const CBlockIndex *pindexFork = chainActive.FindFork(pindexMostWork);

    // Disconnect active blocks which are no longer in the best chain.
    bool fBlocksDisconnected = false;
    while (chainActive.Tip() && chainActive.Tip() != pindexFork) {
        if (!DisconnectTip(state, chainparams))
            return false;
        fBlocksDisconnected = true;
    }

    // Build list of new blocks to connect.
    std::vector<CBlockIndex*> vpindexToConnect;
    bool fContinue = true;
    int nHeight = pindexFork ? pindexFork->nHeight : -1;
    while (fContinue && nHeight != pindexMostWork->nHeight) {
        // Don't iterate the entire list of potential improvements toward the best tip, as we likely only need
        // a few blocks along the way.
        int nTargetHeight = std::min(nHeight + 32, pindexMostWork->nHeight);
        vpindexToConnect.clear();
        vpindexToConnect.reserve(nTargetHeight - nHeight);
        CBlockIndex *pindexIter = pindexMostWork->GetAncestor(nTargetHeight);
        while (pindexIter && pindexIter->nHeight != nHeight) {
            vpindexToConnect.push_back(pindexIter);
            pindexIter = pindexIter->pprev;
        }
        nHeight = nTargetHeight;

        // Connect new blocks.
        BOOST_REVERSE_FOREACH(CBlockIndex *pindexConnect, vpindexToConnect) {
            if (!ConnectTip(state, chainparams, pindexConnect, pindexConnect == pindexMostWork ? pblock : NULL)) {
                if (state.IsInvalid()) {
                    // The block violates a consensus rule.
                    if (!state.CorruptionPossible())
                        InvalidChainFound(vpindexToConnect.back());
                    state = CValidationState();
                    fInvalidFound = true;
                    fContinue = false;
                    break;
                } else {
                    // A system error occurred (disk space, database error, ...).
                    return false;
                }
            } else {
                PruneBlockIndexCandidates();
                if (!pindexOldTip || chainActive.Tip()->nChainWork > pindexOldTip->nChainWork) {
                    // We're in a better position than we were. Return temporarily to release the lock.
                    fContinue = false;
                    break;
                }
            }
        }
    }

    if (fBlocksDisconnected) {
        mempool.removeForReorg(pcoinsTip, chainActive.Tip()->nHeight + 1, STANDARD_LOCKTIME_VERIFY_FLAGS);
        LimitMempoolSize(mempool, GetArg("-maxmempool", DEFAULT_MAX_MEMPOOL_SIZE) * 1000000, GetArg("-mempoolexpiry", DEFAULT_MEMPOOL_EXPIRY) * 60 * 60);
    }
    mempool.check(pcoinsTip);

    // Callbacks/notifications for a new best chain.
    if (fInvalidFound)
        CheckForkWarningConditionsOnNewFork(vpindexToConnect.back());
    else
        CheckForkWarningConditions();

    return true;
}

static void NotifyHeaderTip() {
    bool fNotify = false;
    bool fInitialBlockDownload = false;
    static CBlockIndex* pindexHeaderOld = NULL;
    CBlockIndex* pindexHeader = NULL;
    {
        LOCK(cs_main);
        if (!setBlockIndexCandidates.empty()) {
            pindexHeader = *setBlockIndexCandidates.rbegin();
        }
        if (pindexHeader != pindexHeaderOld) {
            fNotify = true;
            fInitialBlockDownload = IsInitialBlockDownload();
            pindexHeaderOld = pindexHeader;
        }
    }
    // Send block tip changed notifications without cs_main
    if (fNotify) {
        uiInterface.NotifyHeaderTip(fInitialBlockDownload, pindexHeader);
    }
}

/**
 * Make the best chain active, in multiple steps. The result is either failure
 * or an activated best chain. pblock is either NULL or a pointer to a block
 * that is already loaded (to avoid loading it again from disk).
 */
bool ActivateBestChain(CValidationState &state, const CChainParams& chainparams, CBlock *pblock) {
    CBlockIndex *pindexMostWork = NULL;
    CBlockIndex *pindexNewTip = NULL;
    do {
        boost::this_thread::interruption_point();
        if (ShutdownRequested())
            break;

        const CBlockIndex *pindexFork;
        bool fInitialDownload;
        int nNewHeight;
        {
            LOCK(cs_main);
            CBlockIndex *pindexOldTip = chainActive.Tip();
            if (pindexMostWork == NULL) {
                pindexMostWork = FindMostWorkChain();
            }

            // Whether we have anything to do at all.
            if (pindexMostWork == NULL || pindexMostWork == chainActive.Tip())
                return true;

            bool fInvalidFound = false;
            if (!ActivateBestChainStep(state, chainparams, pindexMostWork, pblock && pblock->GetHash() == pindexMostWork->GetBlockHash() ? pblock : NULL, fInvalidFound))
                return false;

            if (fInvalidFound) {
                // Wipe cache, we may need another branch now.
                pindexMostWork = NULL;
            }
            pindexNewTip = chainActive.Tip();
            pindexFork = chainActive.FindFork(pindexOldTip);
            fInitialDownload = IsInitialBlockDownload();
            nNewHeight = chainActive.Height();
        }
        // When we reach this point, we switched to a new tip (stored in pindexNewTip).

        // Notifications/callbacks that can run without cs_main
        // Always notify the UI if a new block tip was connected
        if (pindexFork != pindexNewTip) {
            uiInterface.NotifyBlockTip(fInitialDownload, pindexNewTip);

            if (!fInitialDownload) {
                // Find the hashes of all blocks that weren't previously in the best chain.
                std::vector<uint256> vHashes;
                CBlockIndex *pindexToAnnounce = pindexNewTip;
                while (pindexToAnnounce != pindexFork) {
                    vHashes.push_back(pindexToAnnounce->GetBlockHash());
                    pindexToAnnounce = pindexToAnnounce->pprev;
                    if (vHashes.size() == MAX_BLOCKS_TO_ANNOUNCE) {
                        // Limit announcements in case of a huge reorganization.
                        // Rely on the peer's synchronization mechanism in that case.
                        break;
                    }
                }
                // Relay inventory, but don't relay old inventory during initial block download.
                {
                    LOCK(cs_vNodes);
                    BOOST_FOREACH(CNode* pnode, vNodes) {
                        if (nNewHeight > (pnode->nStartingHeight != -1 ? pnode->nStartingHeight - 2000 : 0)) {
                            BOOST_REVERSE_FOREACH(const uint256& hash, vHashes) {
                                pnode->PushBlockHash(hash);
                            }
                        }
                    }
                }
                // Notify external listeners about the new tip.
                if (!vHashes.empty()) {
                    GetMainSignals().UpdatedBlockTip(pindexNewTip);
                }
            }
        }
    } while (pindexNewTip != pindexMostWork);
    CheckBlockIndex(chainparams.GetConsensus());

    // Write changes periodically to disk, after relay.
    if (!FlushStateToDisk(state, FLUSH_STATE_PERIODIC)) {
        return false;
    }

    return true;
}

bool InvalidateBlock(CValidationState& state, const CChainParams& chainparams, CBlockIndex *pindex)
{
    AssertLockHeld(cs_main);

    // Mark the block itself as invalid.
    pindex->nStatus |= BLOCK_FAILED_VALID;
    setDirtyBlockIndex.insert(pindex);
    setBlockIndexCandidates.erase(pindex);

    while (chainActive.Contains(pindex)) {
        CBlockIndex *pindexWalk = chainActive.Tip();
        pindexWalk->nStatus |= BLOCK_FAILED_CHILD;
        setDirtyBlockIndex.insert(pindexWalk);
        setBlockIndexCandidates.erase(pindexWalk);
        // ActivateBestChain considers blocks already in chainActive
        // unconditionally valid already, so force disconnect away from it.
        if (!DisconnectTip(state, chainparams)) {
            mempool.removeForReorg(pcoinsTip, chainActive.Tip()->nHeight + 1, STANDARD_LOCKTIME_VERIFY_FLAGS);
            return false;
        }
    }

    LimitMempoolSize(mempool, GetArg("-maxmempool", DEFAULT_MAX_MEMPOOL_SIZE) * 1000000, GetArg("-mempoolexpiry", DEFAULT_MEMPOOL_EXPIRY) * 60 * 60);

    // The resulting new best tip may not be in setBlockIndexCandidates anymore, so
    // add it again.
    BlockMap::iterator it = mapBlockIndex.begin();
    while (it != mapBlockIndex.end()) {
        if (it->second->IsValid(BLOCK_VALID_TRANSACTIONS) && it->second->nChainTx && !setBlockIndexCandidates.value_comp()(it->second, chainActive.Tip())) {
            setBlockIndexCandidates.insert(it->second);
        }
        it++;
    }

    InvalidChainFound(pindex);
    mempool.removeForReorg(pcoinsTip, chainActive.Tip()->nHeight + 1, STANDARD_LOCKTIME_VERIFY_FLAGS);
    uiInterface.NotifyBlockTip(IsInitialBlockDownload(), pindex->pprev);
    return true;
}

bool ResetBlockFailureFlags(CBlockIndex *pindex) {
    AssertLockHeld(cs_main);

    int nHeight = pindex->nHeight;

    // Remove the invalidity flag from this block and all its descendants.
    BlockMap::iterator it = mapBlockIndex.begin();
    while (it != mapBlockIndex.end()) {
        if (!it->second->IsValid() && it->second->GetAncestor(nHeight) == pindex) {
            it->second->nStatus &= ~BLOCK_FAILED_MASK;
            setDirtyBlockIndex.insert(it->second);
            if (it->second->IsValid(BLOCK_VALID_TRANSACTIONS) && it->second->nChainTx && setBlockIndexCandidates.value_comp()(chainActive.Tip(), it->second)) {
                setBlockIndexCandidates.insert(it->second);
            }
            if (it->second == pindexBestInvalid) {
                // Reset invalid block marker if it was pointing to one of those.
                pindexBestInvalid = NULL;
            }
        }
        it++;
    }

    // Remove the invalidity flag from all ancestors too.
    while (pindex != NULL) {
        if (pindex->nStatus & BLOCK_FAILED_MASK) {
            pindex->nStatus &= ~BLOCK_FAILED_MASK;
            setDirtyBlockIndex.insert(pindex);
        }
        pindex = pindex->pprev;
    }
    return true;
}

CBlockIndex* AddToBlockIndex(const CBlockHeader& block)
{
    // Check for duplicate
    uint256 hash = block.GetHash();
    BlockMap::iterator it = mapBlockIndex.find(hash);
    if (it != mapBlockIndex.end())
        return it->second;

    // Construct new block index object
    CBlockIndex* pindexNew = new CBlockIndex(block);
    assert(pindexNew);
    // We assign the sequence id to blocks only when the full data is available,
    // to avoid miners withholding blocks but broadcasting headers, to get a
    // competitive advantage.
    pindexNew->nSequenceId = 0;
    BlockMap::iterator mi = mapBlockIndex.insert(make_pair(hash, pindexNew)).first;
    pindexNew->phashBlock = &((*mi).first);
    BlockMap::iterator miPrev = mapBlockIndex.find(block.hashPrevBlock);
    if (miPrev != mapBlockIndex.end())
    {
        pindexNew->pprev = (*miPrev).second;
        pindexNew->nHeight = pindexNew->pprev->nHeight + 1;
        pindexNew->BuildSkip();
    }
    pindexNew->nChainWork = (pindexNew->pprev ? pindexNew->pprev->nChainWork : 0) + GetBlockProof(*pindexNew);
    pindexNew->RaiseValidity(BLOCK_VALID_TREE);
    if (pindexBestHeader == NULL || pindexBestHeader->nChainWork < pindexNew->nChainWork)
        pindexBestHeader = pindexNew;

    setDirtyBlockIndex.insert(pindexNew);

    return pindexNew;
}

/** Mark a block as having its data received and checked (up to BLOCK_VALID_TRANSACTIONS). */
bool ReceivedBlockTransactions(const CBlock &block, CValidationState& state, CBlockIndex *pindexNew, const CDiskBlockPos& pos)
{
    pindexNew->nTx = block.vtx.size();
    pindexNew->nChainTx = 0;
    pindexNew->nFile = pos.nFile;
    pindexNew->nDataPos = pos.nPos;
    pindexNew->nUndoPos = 0;
    pindexNew->nStatus |= BLOCK_HAVE_DATA;
    if (IsWitnessEnabled(pindexNew->pprev, Params().GetConsensus())) {
        pindexNew->nStatus |= BLOCK_OPT_WITNESS;
    }
    pindexNew->RaiseValidity(BLOCK_VALID_TRANSACTIONS);
    setDirtyBlockIndex.insert(pindexNew);

    if (pindexNew->pprev == NULL || pindexNew->pprev->nChainTx) {
        // If pindexNew is the genesis block or all parents are BLOCK_VALID_TRANSACTIONS.
        deque<CBlockIndex*> queue;
        queue.push_back(pindexNew);

        // Recursively process any descendant blocks that now may be eligible to be connected.
        while (!queue.empty()) {
            CBlockIndex *pindex = queue.front();
            queue.pop_front();
            pindex->nChainTx = (pindex->pprev ? pindex->pprev->nChainTx : 0) + pindex->nTx;
            {
                LOCK(cs_nBlockSequenceId);
                pindex->nSequenceId = nBlockSequenceId++;
            }
            if (chainActive.Tip() == NULL || !setBlockIndexCandidates.value_comp()(pindex, chainActive.Tip())) {
                setBlockIndexCandidates.insert(pindex);
            }
            std::pair<std::multimap<CBlockIndex*, CBlockIndex*>::iterator, std::multimap<CBlockIndex*, CBlockIndex*>::iterator> range = mapBlocksUnlinked.equal_range(pindex);
            while (range.first != range.second) {
                std::multimap<CBlockIndex*, CBlockIndex*>::iterator it = range.first;
                queue.push_back(it->second);
                range.first++;
                mapBlocksUnlinked.erase(it);
            }
        }
    } else {
        if (pindexNew->pprev && pindexNew->pprev->IsValid(BLOCK_VALID_TREE)) {
            mapBlocksUnlinked.insert(std::make_pair(pindexNew->pprev, pindexNew));
        }
    }

    return true;
}

bool FindBlockPos(CValidationState &state, CDiskBlockPos &pos, unsigned int nAddSize, unsigned int nHeight, uint64_t nTime, bool fKnown = false)
{
    LOCK(cs_LastBlockFile);

    unsigned int nFile = fKnown ? pos.nFile : nLastBlockFile;
    if (vinfoBlockFile.size() <= nFile) {
        vinfoBlockFile.resize(nFile + 1);
    }

    if (!fKnown) {
        while (vinfoBlockFile[nFile].nSize + nAddSize >= MAX_BLOCKFILE_SIZE) {
            nFile++;
            if (vinfoBlockFile.size() <= nFile) {
                vinfoBlockFile.resize(nFile + 1);
            }
        }
        pos.nFile = nFile;
        pos.nPos = vinfoBlockFile[nFile].nSize;
    }

    if ((int)nFile != nLastBlockFile) {
        if (!fKnown) {
            LogPrintf("Leaving block file %i: %s\n", nLastBlockFile, vinfoBlockFile[nLastBlockFile].ToString());
        }
        FlushBlockFile(!fKnown);
        nLastBlockFile = nFile;
    }

    vinfoBlockFile[nFile].AddBlock(nHeight, nTime);
    if (fKnown)
        vinfoBlockFile[nFile].nSize = std::max(pos.nPos + nAddSize, vinfoBlockFile[nFile].nSize);
    else
        vinfoBlockFile[nFile].nSize += nAddSize;

    if (!fKnown) {
        unsigned int nOldChunks = (pos.nPos + BLOCKFILE_CHUNK_SIZE - 1) / BLOCKFILE_CHUNK_SIZE;
        unsigned int nNewChunks = (vinfoBlockFile[nFile].nSize + BLOCKFILE_CHUNK_SIZE - 1) / BLOCKFILE_CHUNK_SIZE;
        if (nNewChunks > nOldChunks) {
            if (fPruneMode)
                fCheckForPruning = true;
            if (CheckDiskSpace(nNewChunks * BLOCKFILE_CHUNK_SIZE - pos.nPos)) {
                FILE *file = OpenBlockFile(pos);
                if (file) {
                    LogPrintf("Pre-allocating up to position 0x%x in blk%05u.dat\n", nNewChunks * BLOCKFILE_CHUNK_SIZE, pos.nFile);
                    AllocateFileRange(file, pos.nPos, nNewChunks * BLOCKFILE_CHUNK_SIZE - pos.nPos);
                    fclose(file);
                }
            }
            else
                return state.Error("out of disk space");
        }
    }

    setDirtyFileInfo.insert(nFile);
    return true;
}

bool FindUndoPos(CValidationState &state, int nFile, CDiskBlockPos &pos, unsigned int nAddSize)
{
    pos.nFile = nFile;

    LOCK(cs_LastBlockFile);

    unsigned int nNewSize;
    pos.nPos = vinfoBlockFile[nFile].nUndoSize;
    nNewSize = vinfoBlockFile[nFile].nUndoSize += nAddSize;
    setDirtyFileInfo.insert(nFile);

    unsigned int nOldChunks = (pos.nPos + UNDOFILE_CHUNK_SIZE - 1) / UNDOFILE_CHUNK_SIZE;
    unsigned int nNewChunks = (nNewSize + UNDOFILE_CHUNK_SIZE - 1) / UNDOFILE_CHUNK_SIZE;
    if (nNewChunks > nOldChunks) {
        if (fPruneMode)
            fCheckForPruning = true;
        if (CheckDiskSpace(nNewChunks * UNDOFILE_CHUNK_SIZE - pos.nPos)) {
            FILE *file = OpenUndoFile(pos);
            if (file) {
                LogPrintf("Pre-allocating up to position 0x%x in rev%05u.dat\n", nNewChunks * UNDOFILE_CHUNK_SIZE, pos.nFile);
                AllocateFileRange(file, pos.nPos, nNewChunks * UNDOFILE_CHUNK_SIZE - pos.nPos);
                fclose(file);
            }
        }
        else
            return state.Error("out of disk space");
    }

    return true;
}

bool CheckBlockHeader(CBlockHeader& block, CValidationState& state, const Consensus::Params& consensusParams, bool fCheckPOW)
{
    CBlockIndex* pindexPrev = NULL;
    if (block.GetHash() != Params().GetConsensus().hashGenesisBlock) {
        BlockMap::iterator mi = mapBlockIndex.find(block.hashPrevBlock);
        if (mi == mapBlockIndex.end())
            return state.DoS(10, error("%s : prev block not found", __func__), 0, "bad-prevblk");
        pindexPrev = (*mi).second;
        if (pindexPrev != NULL){
            block.nLastHeight = pindexPrev->nHeight+1;
            // Check proof of work matches claimed amount
            if (fCheckPOW && !CheckProofOfWork(block.GetPoWHash(block.nLastHeight  >= Params().SwitchLyra2REv2_DGW()), block.nBits, consensusParams)){
                return state.DoS(50, error("CheckBlock() : proof of work failed"));
            }
        }
    }

    return true;
}

bool CheckBlock(CBlock& block, CValidationState& state, const Consensus::Params& consensusParams, bool fCheckPOW, bool fCheckMerkleRoot)
{
    // These are checks that are independent of context.

    if (block.fChecked)
        return true;

    // Check that the header is valid (particularly PoW).  This is mostly
    // redundant with the call in AcceptBlockHeader.
    if (!CheckBlockHeader(block, state, consensusParams, fCheckPOW))
        return false;

    // Check the merkle root.
    if (fCheckMerkleRoot) {
        bool mutated;
        uint256 hashMerkleRoot2 = BlockMerkleRoot(block, &mutated);
        if (block.hashMerkleRoot != hashMerkleRoot2)
            return state.DoS(100, false, REJECT_INVALID, "bad-txnmrklroot", true, "hashMerkleRoot mismatch");

        // Check for merkle tree malleability (CVE-2012-2459): repeating sequences
        // of transactions in a block without affecting the merkle root of a block,
        // while still invalidating it.
        if (mutated)
            return state.DoS(100, false, REJECT_INVALID, "bad-txns-duplicate", true, "duplicate transaction");
    }

    // All potential-corruption validation must be done before we do any
    // transaction validation, as otherwise we may mark the header as invalid
    // because we receive the wrong transactions for it.
    // Note that witness malleability is checked in ContextualCheckBlock, so no
    // checks that use witness data may be performed here.

    // Size limits
    if (block.vtx.empty() || block.vtx.size() > MAX_BLOCK_BASE_SIZE || ::GetSerializeSize(block, SER_NETWORK, PROTOCOL_VERSION | SERIALIZE_TRANSACTION_NO_WITNESS) > MAX_BLOCK_BASE_SIZE)
        return state.DoS(100, false, REJECT_INVALID, "bad-blk-length", false, "size limits failed");

    // First transaction must be coinbase, the rest must not be
    if (block.vtx.empty() || !block.vtx[0].IsCoinBase())
        return state.DoS(100, false, REJECT_INVALID, "bad-cb-missing", false, "first tx is not coinbase");
    for (unsigned int i = 1; i < block.vtx.size(); i++)
        if (block.vtx[i].IsCoinBase())
            return state.DoS(100, false, REJECT_INVALID, "bad-cb-multiple", false, "more than one coinbase");

    // Check transactions
    BOOST_FOREACH(const CTransaction& tx, block.vtx)
        if (!CheckTransaction(tx, state))
            return state.Invalid(false, state.GetRejectCode(), state.GetRejectReason(),
                                 strprintf("Transaction check failed (tx hash %s) %s", tx.GetHash().ToString(), state.GetDebugMessage()));

    unsigned int nSigOps = 0;
    BOOST_FOREACH(const CTransaction& tx, block.vtx)
    {
        nSigOps += GetLegacySigOpCount(tx);
    }
    if (nSigOps * WITNESS_SCALE_FACTOR > MAX_BLOCK_SIGOPS_COST)
        return state.DoS(100, false, REJECT_INVALID, "bad-blk-sigops", false, "out-of-bounds SigOpCount");

    if (fCheckPOW && fCheckMerkleRoot)
        block.fChecked = true;

    return true;
}

static bool CheckIndexAgainstCheckpoint(const CBlockIndex* pindexPrev, CValidationState& state, const CChainParams& chainparams, const uint256& hash)
{
    if (*pindexPrev->phashBlock == chainparams.GetConsensus().hashGenesisBlock)
        return true;

    int nHeight = pindexPrev->nHeight+1;
    // Don't accept any forks from the main chain prior to last checkpoint
    CBlockIndex* pcheckpoint = Checkpoints::GetLastCheckpoint(chainparams.Checkpoints());
    if (pcheckpoint && nHeight < pcheckpoint->nHeight)
        return state.DoS(100, error("%s: forked chain older than last checkpoint (height %d)", __func__, nHeight));

    return true;
}

bool IsWitnessEnabled(const CBlockIndex* pindexPrev, const Consensus::Params& params)
{
    LOCK(cs_main);
    return (VersionBitsState(pindexPrev, params, Consensus::DEPLOYMENT_SEGWIT, versionbitscache) == THRESHOLD_ACTIVE);
}

// Compute at which vout of the block's coinbase transaction the witness
// commitment occurs, or -1 if not found.
static int GetWitnessCommitmentIndex(const CBlock& block)
{
    int commitpos = -1;
    for (size_t o = 0; o < block.vtx[0].vout.size(); o++) {
        if (block.vtx[0].vout[o].scriptPubKey.size() >= 38 && block.vtx[0].vout[o].scriptPubKey[0] == OP_RETURN && block.vtx[0].vout[o].scriptPubKey[1] == 0x24 && block.vtx[0].vout[o].scriptPubKey[2] == 0xaa && block.vtx[0].vout[o].scriptPubKey[3] == 0x21 && block.vtx[0].vout[o].scriptPubKey[4] == 0xa9 && block.vtx[0].vout[o].scriptPubKey[5] == 0xed) {
            commitpos = o;
        }
    }
    return commitpos;
}

void UpdateUncommittedBlockStructures(CBlock& block, const CBlockIndex* pindexPrev, const Consensus::Params& consensusParams)
{
    int commitpos = GetWitnessCommitmentIndex(block);
    static const std::vector<unsigned char> nonce(32, 0x00);
    if (commitpos != -1 && IsWitnessEnabled(pindexPrev, consensusParams) && block.vtx[0].wit.IsEmpty()) {
        block.vtx[0].wit.vtxinwit.resize(1);
        block.vtx[0].wit.vtxinwit[0].scriptWitness.stack.resize(1);
        block.vtx[0].wit.vtxinwit[0].scriptWitness.stack[0] = nonce;
    }
}

std::vector<unsigned char> GenerateCoinbaseCommitment(CBlock& block, const CBlockIndex* pindexPrev, const Consensus::Params& consensusParams)
{
    std::vector<unsigned char> commitment;
    int commitpos = GetWitnessCommitmentIndex(block);
    std::vector<unsigned char> ret(32, 0x00);
    if (consensusParams.vDeployments[Consensus::DEPLOYMENT_SEGWIT].nTimeout != 0) {
        if (commitpos == -1) {
            uint256 witnessroot = BlockWitnessMerkleRoot(block, NULL);
            CHash256().Write(witnessroot.begin(), 32).Write(&ret[0], 32).Finalize(witnessroot.begin());
            CTxOut out;
            out.nValue = 0;
            out.scriptPubKey.resize(38);
            out.scriptPubKey[0] = OP_RETURN;
            out.scriptPubKey[1] = 0x24;
            out.scriptPubKey[2] = 0xaa;
            out.scriptPubKey[3] = 0x21;
            out.scriptPubKey[4] = 0xa9;
            out.scriptPubKey[5] = 0xed;
            memcpy(&out.scriptPubKey[6], witnessroot.begin(), 32);
            commitment = std::vector<unsigned char>(out.scriptPubKey.begin(), out.scriptPubKey.end());
            const_cast<std::vector<CTxOut>*>(&block.vtx[0].vout)->push_back(out);
            block.vtx[0].UpdateHash();
        }
    }
    UpdateUncommittedBlockStructures(block, pindexPrev, consensusParams);
    return commitment;
}

bool ContextualCheckBlockHeader(const CBlockHeader& block, CValidationState& state, const Consensus::Params& consensusParams, CBlockIndex * const pindexPrev, int64_t nAdjustedTime)
{
    // Check proof of work
    if (block.nBits != GetNextWorkRequired(pindexPrev, &block, consensusParams))
        return state.DoS(100, false, REJECT_INVALID, "bad-diffbits", false, "incorrect proof of work");

    // Check timestamp against prev
    if (block.GetBlockTime() <= pindexPrev->GetMedianTimePast())
        return state.Invalid(false, REJECT_INVALID, "time-too-old", "block's timestamp is too early");

    // Check timestamp
    if (block.GetBlockTime() > nAdjustedTime + 2 * 60 * 60)
        return state.Invalid(false, REJECT_INVALID, "time-too-new", "block timestamp too far in the future");

    // Monacoin: Reject block.nVersion=1 blocks (mainnet >= 710000, testnet >= 400000, regtest uses supermajority)
    const int nHeight = pindexPrev->nHeight+1;    
    bool enforceV2 = false;
    if (block.nVersion < 2) {
        if (consensusParams.BIP34Height != -1) {
            // Mainnet 710k, Testnet 400k
            if (nHeight >= consensusParams.BIP34Height)
                enforceV2 = true;
        }
        else {
            // Regtest and Unittest: use Bitcoin's supermajority rule
            if (IsSuperMajority(2, pindexPrev, consensusParams.nMajorityRejectBlockOutdated, consensusParams))
                enforceV2 = true;
        }
    }

    if (enforceV2) {
        return state.Invalid(false, REJECT_OBSOLETE, strprintf("bad-version(0x%08x)", block.nVersion),
                             strprintf("rejected nVersion=0x%08x block", block.nVersion));
    }

    // Reject outdated version blocks when 95% (75% on testnet) of the network has upgraded:
    for (int32_t version = 3; version < 5; ++version) // check for version 2, 3 and 4 upgrades
        if (block.nVersion < version && IsSuperMajority(version, pindexPrev, consensusParams.nMajorityRejectBlockOutdated, consensusParams))
            return state.Invalid(false, REJECT_OBSOLETE, strprintf("bad-version(0x%08x)", version - 1),
                                 strprintf("rejected nVersion=0x%08x block", version - 1));

    // Reject outdated version blocks when 75% of the network (BIP9 rules) has upgraded:
    if (block.nVersion < VERSIONBITS_TOP_BITS && IsWitnessEnabled(pindexPrev, consensusParams))
        return state.Invalid(false, REJECT_OBSOLETE, strprintf("bad-version(0x%08x)", block.nVersion),
                             strprintf("rejected nVersion=0x%08x block", block.nVersion));

    return true;
}

bool ContextualCheckBlock(CBlock& block, CValidationState& state, CBlockIndex * const pindexPrev)
{
    const int nHeight = pindexPrev == NULL ? 0 : pindexPrev->nHeight + 1;
    const Consensus::Params& consensusParams = Params().GetConsensus();

    // Start enforcing BIP113 (Median Time Past) using versionbits logic.
    int nLockTimeFlags = 0;
    if (VersionBitsState(pindexPrev, consensusParams, Consensus::DEPLOYMENT_CSV, versionbitscache) == THRESHOLD_ACTIVE) {
        nLockTimeFlags |= LOCKTIME_MEDIAN_TIME_PAST;
    }

    int64_t nLockTimeCutoff = (nLockTimeFlags & LOCKTIME_MEDIAN_TIME_PAST)
                              ? pindexPrev->GetMedianTimePast()
                              : block.GetBlockTime();

    // Check that all transactions are finalized
    BOOST_FOREACH(const CTransaction& tx, block.vtx) {
        if (!IsFinalTx(tx, nHeight, nLockTimeCutoff)) {
            return state.DoS(10, false, REJECT_INVALID, "bad-txns-nonfinal", false, "non-final transaction");
        }
    }

<<<<<<< HEAD
    // Monacoin: (mainnet >= 710000, testnet >= 400000, regtest uses supermajority)
=======
    // Litecoin: (mainnet >= 710000, regtest and testnet uses supermajority)
>>>>>>> 9070b0c4
    // Enforce block.nVersion=2 rule that the coinbase starts with serialized block height
    // if 750 of the last 1,000 blocks are version 2 or greater (51/100 if testnet):
    bool checkHeightMismatch = false;
    if (block.nVersion >= 2)
    {
        if (consensusParams.BIP34Height != -1)
        {
            // Mainnet 710k
            if (nHeight >= consensusParams.BIP34Height)
                checkHeightMismatch = true;
        }
        else
        {
            // Regtest and Testnet: use Bitcoin's supermajority rule
            if (IsSuperMajority(2, pindexPrev, consensusParams.nMajorityRejectBlockOutdated, consensusParams))
                checkHeightMismatch = true;
        }
    }

    if (checkHeightMismatch)
    {
        CScript expect = CScript() << nHeight;
        if (block.vtx[0].vin[0].scriptSig.size() < expect.size() ||
            !std::equal(expect.begin(), expect.end(), block.vtx[0].vin[0].scriptSig.begin())) {
            return state.DoS(100, false, REJECT_INVALID, "bad-cb-height", false, "block height mismatch in coinbase");
        }
    }

    // Validation for witness commitments.
    // * We compute the witness hash (which is the hash including witnesses) of all the block's transactions, except the
    //   coinbase (where 0x0000....0000 is used instead).
    // * The coinbase scriptWitness is a stack of a single 32-byte vector, containing a witness nonce (unconstrained).
    // * We build a merkle tree with all those witness hashes as leaves (similar to the hashMerkleRoot in the block header).
    // * There must be at least one output whose scriptPubKey is a single 36-byte push, the first 4 bytes of which are
    //   {0xaa, 0x21, 0xa9, 0xed}, and the following 32 bytes are SHA256^2(witness root, witness nonce). In case there are
    //   multiple, the last one is used.
    bool fHaveWitness = false;
    if (IsWitnessEnabled(pindexPrev, consensusParams)) {
        int commitpos = GetWitnessCommitmentIndex(block);
        if (commitpos != -1) {
            bool malleated = false;
            uint256 hashWitness = BlockWitnessMerkleRoot(block, &malleated);
            // The malleation check is ignored; as the transaction tree itself
            // already does not permit it, it is impossible to trigger in the
            // witness tree.
            if (block.vtx[0].wit.vtxinwit.size() != 1 || block.vtx[0].wit.vtxinwit[0].scriptWitness.stack.size() != 1 || block.vtx[0].wit.vtxinwit[0].scriptWitness.stack[0].size() != 32) {
                return state.DoS(100, error("%s : invalid witness nonce size", __func__), REJECT_INVALID, "bad-witness-nonce-size", true);
            }
            CHash256().Write(hashWitness.begin(), 32).Write(&block.vtx[0].wit.vtxinwit[0].scriptWitness.stack[0][0], 32).Finalize(hashWitness.begin());
            if (memcmp(hashWitness.begin(), &block.vtx[0].vout[commitpos].scriptPubKey[6], 32)) {
                return state.DoS(100, error("%s : witness merkle commitment mismatch", __func__), REJECT_INVALID, "bad-witness-merkle-match", true);
            }
            fHaveWitness = true;
        }
    }

    // No witness data is allowed in blocks that don't commit to witness data, as this would otherwise leave room for spam
    if (!fHaveWitness) {
        for (size_t i = 0; i < block.vtx.size(); i++) {
            if (!block.vtx[i].wit.IsNull()) {
                return state.DoS(100, error("%s : unexpected witness data found", __func__), REJECT_INVALID, "unexpected-witness", true);
            }
        }
    }

    // After the coinbase witness nonce and commitment are verified,
    // we can check if the block weight passes (before we've checked the
    // coinbase witness, it would be possible for the weight to be too
    // large by filling up the coinbase witness, which doesn't change
    // the block hash, so we couldn't mark the block as permanently
    // failed).
    if (GetBlockWeight(block) > MAX_BLOCK_WEIGHT) {
        return state.DoS(100, error("ContextualCheckBlock(): weight limit failed"), REJECT_INVALID, "bad-blk-weight");
    }

    return true;
}

static bool AcceptBlockHeader(CBlockHeader& block, CValidationState& state, const CChainParams& chainparams, CBlockIndex** ppindex=NULL)
{
    AssertLockHeld(cs_main);
    // Check for duplicate
    uint256 hash = block.GetHash();
    BlockMap::iterator miSelf = mapBlockIndex.find(hash);
    CBlockIndex *pindex = NULL;
    if (hash != chainparams.GetConsensus().hashGenesisBlock) {

        if (miSelf != mapBlockIndex.end()) {
            // Block header is already known.
            pindex = miSelf->second;
            if (ppindex)
                *ppindex = pindex;
            if (pindex->nStatus & BLOCK_FAILED_MASK)
                return state.Invalid(error("%s: block %s is marked invalid", __func__, hash.ToString()), 0, "duplicate");
            return true;
        }

        if (!CheckBlockHeader(block, state, chainparams.GetConsensus()))
            return error("%s: Consensus::CheckBlockHeader: %s, %s", __func__, hash.ToString(), FormatStateMessage(state));

        // Get prev block index
        CBlockIndex* pindexPrev = NULL;
        BlockMap::iterator mi = mapBlockIndex.find(block.hashPrevBlock);
        if (mi == mapBlockIndex.end())
            return state.DoS(10, error("%s: prev block not found", __func__), 0, "bad-prevblk");
        pindexPrev = (*mi).second;
        if (pindexPrev->nStatus & BLOCK_FAILED_MASK)
            return state.DoS(100, error("%s: prev block invalid", __func__), REJECT_INVALID, "bad-prevblk");

        assert(pindexPrev);
        if (fCheckpointsEnabled && !CheckIndexAgainstCheckpoint(pindexPrev, state, chainparams, hash))
            return error("%s: CheckIndexAgainstCheckpoint(): %s", __func__, state.GetRejectReason().c_str());

        if (!ContextualCheckBlockHeader(block, state, chainparams.GetConsensus(), pindexPrev, GetAdjustedTime()))
            return error("%s: Consensus::ContextualCheckBlockHeader: %s, %s", __func__, hash.ToString(), FormatStateMessage(state));
    }
    if (pindex == NULL)
        pindex = AddToBlockIndex(block);

    if (ppindex)
        *ppindex = pindex;

    return true;
}

/** Store block on disk. If dbp is non-NULL, the file is known to already reside on disk */
static bool AcceptBlock(CBlock& block, CValidationState& state, const CChainParams& chainparams, CBlockIndex** ppindex, bool fRequested, const CDiskBlockPos* dbp, bool* fNewBlock)
{
    if (fNewBlock) *fNewBlock = false;
    AssertLockHeld(cs_main);

    CBlockIndex *pindexDummy = NULL;
    CBlockIndex *&pindex = ppindex ? *ppindex : pindexDummy;

    if (!AcceptBlockHeader(block, state, chainparams, &pindex))
        return false;

    block.nLastHeight = pindex->nHeight;

    // Try to process all requested blocks that we don't have, but only
    // process an unrequested block if it's new and has enough work to
    // advance our tip, and isn't too many blocks ahead.
    bool fAlreadyHave = pindex->nStatus & BLOCK_HAVE_DATA;
    bool fHasMoreWork = (chainActive.Tip() ? pindex->nChainWork > chainActive.Tip()->nChainWork : true);
    // Blocks that are too out-of-order needlessly limit the effectiveness of
    // pruning, because pruning will not delete block files that contain any
    // blocks which are too close in height to the tip.  Apply this test
    // regardless of whether pruning is enabled; it should generally be safe to
    // not process unrequested blocks.
    bool fTooFarAhead = (pindex->nHeight > int(chainActive.Height() + MIN_BLOCKS_TO_KEEP));

    // TODO: deal better with return value and error conditions for duplicate
    // and unrequested blocks.
    if (fAlreadyHave) return true;
    if (!fRequested) {  // If we didn't ask for it:
        if (pindex->nTx != 0) return true;  // This is a previously-processed block that was pruned
        if (!fHasMoreWork) return true;     // Don't process less-work chains
        if (fTooFarAhead) return true;      // Block height is too high
    }
    if (fNewBlock) *fNewBlock = true;

    if ((!CheckBlock(block, state, chainparams.GetConsensus(), GetAdjustedTime())) || !ContextualCheckBlock(block, state, pindex->pprev)) {
        if (state.IsInvalid() && !state.CorruptionPossible()) {
            pindex->nStatus |= BLOCK_FAILED_VALID;
            setDirtyBlockIndex.insert(pindex);
        }
        return error("%s: %s", __func__, FormatStateMessage(state));
    }

    int nHeight = pindex->nHeight;

    // Write block to history file
    try {
        unsigned int nBlockSize = ::GetSerializeSize(block, SER_DISK, CLIENT_VERSION);
        CDiskBlockPos blockPos;
        if (dbp != NULL)
            blockPos = *dbp;
        if (!FindBlockPos(state, blockPos, nBlockSize+8, nHeight, block.GetBlockTime(), dbp != NULL))
            return error("AcceptBlock(): FindBlockPos failed");
        if (dbp == NULL)
            if (!WriteBlockToDisk(block, blockPos, chainparams.MessageStart()))
                AbortNode(state, "Failed to write block");
        if (!ReceivedBlockTransactions(block, state, pindex, blockPos))
            return error("AcceptBlock(): ReceivedBlockTransactions failed");
    } catch (const std::runtime_error& e) {
        return AbortNode(state, std::string("System error: ") + e.what());
    }

    if (fCheckForPruning)
        FlushStateToDisk(state, FLUSH_STATE_NONE); // we just allocated more disk space for block files

    return true;
}

static bool IsSuperMajority(int minVersion, const CBlockIndex* pstart, unsigned nRequired, const Consensus::Params& consensusParams)
{
    unsigned int nFound = 0;
    for (int i = 0; i < consensusParams.nMajorityWindow && nFound < nRequired && pstart != NULL; i++)
    {
        if (pstart->nVersion >= minVersion)
            ++nFound;
        pstart = pstart->pprev;
    }
    return (nFound >= nRequired);
}


bool ProcessNewBlock(CValidationState& state, const CChainParams& chainparams, CNode* pfrom, CBlock* pblock, bool fForceProcessing, const CDiskBlockPos* dbp, bool fMayBanPeerIfInvalid)
{
    {
        LOCK(cs_main);
        bool fRequested = MarkBlockAsReceived(pblock->GetHash());
        fRequested |= fForceProcessing;

        // Store to disk
        CBlockIndex *pindex = NULL;
        bool fNewBlock = false;
        bool ret = AcceptBlock(*pblock, state, chainparams, &pindex, fRequested, dbp, &fNewBlock);
        if (pindex && pfrom) {
            mapBlockSource[pindex->GetBlockHash()] = std::make_pair(pfrom->GetId(), fMayBanPeerIfInvalid);
            if (fNewBlock) pfrom->nLastBlockTime = GetTime();
        }
        CheckBlockIndex(chainparams.GetConsensus());
        if (!ret)
            return error("%s: AcceptBlock FAILED", __func__);
    }

    NotifyHeaderTip();

    if (!ActivateBestChain(state, chainparams, pblock))
        return error("%s: ActivateBestChain failed", __func__);

    return true;
}

bool TestBlockValidity(CValidationState& state, const CChainParams& chainparams, CBlock& block, CBlockIndex* pindexPrev, bool fCheckPOW, bool fCheckMerkleRoot)
{
    AssertLockHeld(cs_main);
    assert(pindexPrev && pindexPrev == chainActive.Tip());
    if (fCheckpointsEnabled && !CheckIndexAgainstCheckpoint(pindexPrev, state, chainparams, block.GetHash()))
        return error("%s: CheckIndexAgainstCheckpoint(): %s", __func__, state.GetRejectReason().c_str());

    CCoinsViewCache viewNew(pcoinsTip);
    CBlockIndex indexDummy(block);
    indexDummy.pprev = pindexPrev;
    indexDummy.nHeight = pindexPrev->nHeight + 1;

    // NOTE: CheckBlockHeader is called by CheckBlock
    if (!ContextualCheckBlockHeader(block, state, chainparams.GetConsensus(), pindexPrev, GetAdjustedTime()))
        return error("%s: Consensus::ContextualCheckBlockHeader: %s", __func__, FormatStateMessage(state));
    if (!CheckBlock(block, state, chainparams.GetConsensus(), fCheckPOW, fCheckMerkleRoot))
        return error("%s: Consensus::CheckBlock: %s", __func__, FormatStateMessage(state));
    if (!ContextualCheckBlock(block, state, pindexPrev))
        return error("%s: Consensus::ContextualCheckBlock: %s", __func__, FormatStateMessage(state));
    if (!ConnectBlock(block, state, &indexDummy, viewNew, chainparams, true))
        return false;
    assert(state.IsValid());

    return true;
}

/**
 * BLOCK PRUNING CODE
 */

/* Calculate the amount of disk space the block & undo files currently use */
uint64_t CalculateCurrentUsage()
{
    uint64_t retval = 0;
    BOOST_FOREACH(const CBlockFileInfo &file, vinfoBlockFile) {
        retval += file.nSize + file.nUndoSize;
    }
    return retval;
}

/* Prune a block file (modify associated database entries)*/
void PruneOneBlockFile(const int fileNumber)
{
    for (BlockMap::iterator it = mapBlockIndex.begin(); it != mapBlockIndex.end(); ++it) {
        CBlockIndex* pindex = it->second;
        if (pindex->nFile == fileNumber) {
            pindex->nStatus &= ~BLOCK_HAVE_DATA;
            pindex->nStatus &= ~BLOCK_HAVE_UNDO;
            pindex->nFile = 0;
            pindex->nDataPos = 0;
            pindex->nUndoPos = 0;
            setDirtyBlockIndex.insert(pindex);

            // Prune from mapBlocksUnlinked -- any block we prune would have
            // to be downloaded again in order to consider its chain, at which
            // point it would be considered as a candidate for
            // mapBlocksUnlinked or setBlockIndexCandidates.
            std::pair<std::multimap<CBlockIndex*, CBlockIndex*>::iterator, std::multimap<CBlockIndex*, CBlockIndex*>::iterator> range = mapBlocksUnlinked.equal_range(pindex->pprev);
            while (range.first != range.second) {
                std::multimap<CBlockIndex *, CBlockIndex *>::iterator it = range.first;
                range.first++;
                if (it->second == pindex) {
                    mapBlocksUnlinked.erase(it);
                }
            }
        }
    }

    vinfoBlockFile[fileNumber].SetNull();
    setDirtyFileInfo.insert(fileNumber);
}


void UnlinkPrunedFiles(std::set<int>& setFilesToPrune)
{
    for (set<int>::iterator it = setFilesToPrune.begin(); it != setFilesToPrune.end(); ++it) {
        CDiskBlockPos pos(*it, 0);
        boost::filesystem::remove(GetBlockPosFilename(pos, "blk"));
        boost::filesystem::remove(GetBlockPosFilename(pos, "rev"));
        LogPrintf("Prune: %s deleted blk/rev (%05u)\n", __func__, *it);
    }
}

/* Calculate the block/rev files that should be deleted to remain under target*/
void FindFilesToPrune(std::set<int>& setFilesToPrune, uint64_t nPruneAfterHeight)
{
    LOCK2(cs_main, cs_LastBlockFile);
    if (chainActive.Tip() == NULL || nPruneTarget == 0) {
        return;
    }
    if ((uint64_t)chainActive.Tip()->nHeight <= nPruneAfterHeight) {
        return;
    }

    unsigned int nLastBlockWeCanPrune = chainActive.Tip()->nHeight - MIN_BLOCKS_TO_KEEP;
    uint64_t nCurrentUsage = CalculateCurrentUsage();
    // We don't check to prune until after we've allocated new space for files
    // So we should leave a buffer under our target to account for another allocation
    // before the next pruning.
    uint64_t nBuffer = BLOCKFILE_CHUNK_SIZE + UNDOFILE_CHUNK_SIZE;
    uint64_t nBytesToPrune;
    int count=0;

    if (nCurrentUsage + nBuffer >= nPruneTarget) {
        for (int fileNumber = 0; fileNumber < nLastBlockFile; fileNumber++) {
            nBytesToPrune = vinfoBlockFile[fileNumber].nSize + vinfoBlockFile[fileNumber].nUndoSize;

            if (vinfoBlockFile[fileNumber].nSize == 0)
                continue;

            if (nCurrentUsage + nBuffer < nPruneTarget)  // are we below our target?
                break;

            // don't prune files that could have a block within MIN_BLOCKS_TO_KEEP of the main chain's tip but keep scanning
            if (vinfoBlockFile[fileNumber].nHeightLast > nLastBlockWeCanPrune)
                continue;

            PruneOneBlockFile(fileNumber);
            // Queue up the files for removal
            setFilesToPrune.insert(fileNumber);
            nCurrentUsage -= nBytesToPrune;
            count++;
        }
    }

    LogPrint("prune", "Prune: target=%dMiB actual=%dMiB diff=%dMiB max_prune_height=%d removed %d blk/rev pairs\n",
           nPruneTarget/1024/1024, nCurrentUsage/1024/1024,
           ((int64_t)nPruneTarget - (int64_t)nCurrentUsage)/1024/1024,
           nLastBlockWeCanPrune, count);
}

bool CheckDiskSpace(uint64_t nAdditionalBytes)
{
    uint64_t nFreeBytesAvailable = boost::filesystem::space(GetDataDir()).available;

    // Check for nMinDiskSpace bytes (currently 50MB)
    if (nFreeBytesAvailable < nMinDiskSpace + nAdditionalBytes)
        return AbortNode("Disk space is low!", _("Error: Disk space is low!"));

    return true;
}

FILE* OpenDiskFile(const CDiskBlockPos &pos, const char *prefix, bool fReadOnly)
{
    if (pos.IsNull())
        return NULL;
    boost::filesystem::path path = GetBlockPosFilename(pos, prefix);
    boost::filesystem::create_directories(path.parent_path());
    FILE* file = fopen(path.string().c_str(), "rb+");
    if (!file && !fReadOnly)
        file = fopen(path.string().c_str(), "wb+");
    if (!file) {
        LogPrintf("Unable to open file %s\n", path.string());
        return NULL;
    }
    if (pos.nPos) {
        if (fseek(file, pos.nPos, SEEK_SET)) {
            LogPrintf("Unable to seek to position %u of %s\n", pos.nPos, path.string());
            fclose(file);
            return NULL;
        }
    }
    return file;
}

FILE* OpenBlockFile(const CDiskBlockPos &pos, bool fReadOnly) {
    return OpenDiskFile(pos, "blk", fReadOnly);
}

FILE* OpenUndoFile(const CDiskBlockPos &pos, bool fReadOnly) {
    return OpenDiskFile(pos, "rev", fReadOnly);
}

boost::filesystem::path GetBlockPosFilename(const CDiskBlockPos &pos, const char *prefix)
{
    return GetDataDir() / "blocks" / strprintf("%s%05u.dat", prefix, pos.nFile);
}

CBlockIndex * InsertBlockIndex(uint256 hash)
{
    if (hash.IsNull())
        return NULL;

    // Return existing
    BlockMap::iterator mi = mapBlockIndex.find(hash);
    if (mi != mapBlockIndex.end())
        return (*mi).second;

    // Create new
    CBlockIndex* pindexNew = new CBlockIndex();
    if (!pindexNew)
        throw runtime_error(std::string(__func__) + ": new CBlockIndex failed");
    mi = mapBlockIndex.insert(make_pair(hash, pindexNew)).first;
    pindexNew->phashBlock = &((*mi).first);

    return pindexNew;
}

bool static LoadBlockIndexDB()
{
    const CChainParams& chainparams = Params();
    if (!pblocktree->LoadBlockIndexGuts(InsertBlockIndex))
        return false;

    boost::this_thread::interruption_point();

    // Calculate nChainWork
    vector<pair<int, CBlockIndex*> > vSortedByHeight;
    vSortedByHeight.reserve(mapBlockIndex.size());
    BOOST_FOREACH(const PAIRTYPE(uint256, CBlockIndex*)& item, mapBlockIndex)
    {
        CBlockIndex* pindex = item.second;
        vSortedByHeight.push_back(make_pair(pindex->nHeight, pindex));
    }
    sort(vSortedByHeight.begin(), vSortedByHeight.end());
    BOOST_FOREACH(const PAIRTYPE(int, CBlockIndex*)& item, vSortedByHeight)
    {
        CBlockIndex* pindex = item.second;
        pindex->nChainWork = (pindex->pprev ? pindex->pprev->nChainWork : 0) + GetBlockProof(*pindex);
        // We can link the chain of blocks for which we've received transactions at some point.
        // Pruned nodes may have deleted the block.
        if (pindex->nTx > 0) {
            if (pindex->pprev) {
                if (pindex->pprev->nChainTx) {
                    pindex->nChainTx = pindex->pprev->nChainTx + pindex->nTx;
                } else {
                    pindex->nChainTx = 0;
                    mapBlocksUnlinked.insert(std::make_pair(pindex->pprev, pindex));
                }
            } else {
                pindex->nChainTx = pindex->nTx;
            }
        }
        if (pindex->IsValid(BLOCK_VALID_TRANSACTIONS) && (pindex->nChainTx || pindex->pprev == NULL))
            setBlockIndexCandidates.insert(pindex);
        if (pindex->nStatus & BLOCK_FAILED_MASK && (!pindexBestInvalid || pindex->nChainWork > pindexBestInvalid->nChainWork))
            pindexBestInvalid = pindex;
        if (pindex->pprev)
            pindex->BuildSkip();
        if (pindex->IsValid(BLOCK_VALID_TREE) && (pindexBestHeader == NULL || CBlockIndexWorkComparator()(pindexBestHeader, pindex)))
            pindexBestHeader = pindex;
    }

    // Load block file info
    pblocktree->ReadLastBlockFile(nLastBlockFile);
    vinfoBlockFile.resize(nLastBlockFile + 1);
    LogPrintf("%s: last block file = %i\n", __func__, nLastBlockFile);
    for (int nFile = 0; nFile <= nLastBlockFile; nFile++) {
        pblocktree->ReadBlockFileInfo(nFile, vinfoBlockFile[nFile]);
    }
    LogPrintf("%s: last block file info: %s\n", __func__, vinfoBlockFile[nLastBlockFile].ToString());
    for (int nFile = nLastBlockFile + 1; true; nFile++) {
        CBlockFileInfo info;
        if (pblocktree->ReadBlockFileInfo(nFile, info)) {
            vinfoBlockFile.push_back(info);
        } else {
            break;
        }
    }

    // Check presence of blk files
    LogPrintf("Checking all blk files are present...\n");
    set<int> setBlkDataFiles;
    BOOST_FOREACH(const PAIRTYPE(uint256, CBlockIndex*)& item, mapBlockIndex)
    {
        CBlockIndex* pindex = item.second;
        if (pindex->nStatus & BLOCK_HAVE_DATA) {
            setBlkDataFiles.insert(pindex->nFile);
        }
    }
    for (std::set<int>::iterator it = setBlkDataFiles.begin(); it != setBlkDataFiles.end(); it++)
    {
        CDiskBlockPos pos(*it, 0);
        if (CAutoFile(OpenBlockFile(pos, true), SER_DISK, CLIENT_VERSION).IsNull()) {
            return false;
        }
    }

    // Check whether we have ever pruned block & undo files
    pblocktree->ReadFlag("prunedblockfiles", fHavePruned);
    if (fHavePruned)
        LogPrintf("LoadBlockIndexDB(): Block files have previously been pruned\n");

    // Check whether we need to continue reindexing
    bool fReindexing = false;
    pblocktree->ReadReindexing(fReindexing);
    fReindex |= fReindexing;

    // Check whether we have a transaction index
    pblocktree->ReadFlag("txindex", fTxIndex);
    LogPrintf("%s: transaction index %s\n", __func__, fTxIndex ? "enabled" : "disabled");

    // Load pointer to end of best chain
    BlockMap::iterator it = mapBlockIndex.find(pcoinsTip->GetBestBlock());
    if (it == mapBlockIndex.end())
        return true;
    chainActive.SetTip(it->second);

    PruneBlockIndexCandidates();

    LogPrintf("%s: hashBestChain=%s height=%d date=%s progress=%f\n", __func__,
        chainActive.Tip()->GetBlockHash().ToString(), chainActive.Height(),
        DateTimeStrFormat("%Y-%m-%d %H:%M:%S", chainActive.Tip()->GetBlockTime()),
        Checkpoints::GuessVerificationProgress(chainparams.Checkpoints(), chainActive.Tip()));

    return true;
}

CVerifyDB::CVerifyDB()
{
    uiInterface.ShowProgress(_("Verifying blocks..."), 0);
}

CVerifyDB::~CVerifyDB()
{
    uiInterface.ShowProgress("", 100);
}

bool CVerifyDB::VerifyDB(const CChainParams& chainparams, CCoinsView *coinsview, int nCheckLevel, int nCheckDepth)
{
    LOCK(cs_main);
    if (chainActive.Tip() == NULL || chainActive.Tip()->pprev == NULL)
        return true;

    // Verify blocks in the best chain
    if (nCheckDepth <= 0)
        nCheckDepth = 1000000000; // suffices until the year 19000
    if (nCheckDepth > chainActive.Height())
        nCheckDepth = chainActive.Height();
    nCheckLevel = std::max(0, std::min(4, nCheckLevel));
    LogPrintf("Verifying last %i blocks at level %i\n", nCheckDepth, nCheckLevel);
    CCoinsViewCache coins(coinsview);
    CBlockIndex* pindexState = chainActive.Tip();
    CBlockIndex* pindexFailure = NULL;
    int nGoodTransactions = 0;
    CValidationState state;
    int reportDone = 0;
    LogPrintf("[0%]...");
    for (CBlockIndex* pindex = chainActive.Tip(); pindex && pindex->pprev; pindex = pindex->pprev)
    {
        boost::this_thread::interruption_point();
        int percentageDone = std::max(1, std::min(99, (int)(((double)(chainActive.Height() - pindex->nHeight)) / (double)nCheckDepth * (nCheckLevel >= 4 ? 50 : 100))));
        if (reportDone < percentageDone/10) {
            // report every 10% step
            LogPrintf("[%d%%]...", percentageDone);
            reportDone = percentageDone/10;
        }
        uiInterface.ShowProgress(_("Verifying blocks..."), percentageDone);
        if (pindex->nHeight < chainActive.Height()-nCheckDepth)
            break;
        if (fPruneMode && !(pindex->nStatus & BLOCK_HAVE_DATA)) {
            // If pruning, only go back as far as we have data.
            LogPrintf("VerifyDB(): block verification stopping at height %d (pruning, no data)\n", pindex->nHeight);
            break;
        }
        CBlock block;
        // check level 0: read from disk
        if (!ReadBlockFromDisk(block, pindex, chainparams.GetConsensus()))
            return error("VerifyDB(): *** ReadBlockFromDisk failed at %d, hash=%s", pindex->nHeight, pindex->GetBlockHash().ToString());
        // check level 1: verify block validity
        if (nCheckLevel >= 1 && !CheckBlock(block, state, chainparams.GetConsensus()))
            return error("%s: *** found bad block at %d, hash=%s (%s)\n", __func__, 
                         pindex->nHeight, pindex->GetBlockHash().ToString(), FormatStateMessage(state));
        // check level 2: verify undo validity
        if (nCheckLevel >= 2 && pindex) {
            CBlockUndo undo;
            CDiskBlockPos pos = pindex->GetUndoPos();
            if (!pos.IsNull()) {
                if (!UndoReadFromDisk(undo, pos, pindex->pprev->GetBlockHash()))
                    return error("VerifyDB(): *** found bad undo data at %d, hash=%s\n", pindex->nHeight, pindex->GetBlockHash().ToString());
            }
        }
        // check level 3: check for inconsistencies during memory-only disconnect of tip blocks
        if (nCheckLevel >= 3 && pindex == pindexState && (coins.DynamicMemoryUsage() + pcoinsTip->DynamicMemoryUsage()) <= nCoinCacheUsage) {
            bool fClean = true;
            if (!DisconnectBlock(block, state, pindex, coins, &fClean))
                return error("VerifyDB(): *** irrecoverable inconsistency in block data at %d, hash=%s", pindex->nHeight, pindex->GetBlockHash().ToString());
            pindexState = pindex->pprev;
            if (!fClean) {
                nGoodTransactions = 0;
                pindexFailure = pindex;
            } else
                nGoodTransactions += block.vtx.size();
        }
        if (ShutdownRequested())
            return true;
    }
    if (pindexFailure)
        return error("VerifyDB(): *** coin database inconsistencies found (last %i blocks, %i good transactions before that)\n", chainActive.Height() - pindexFailure->nHeight + 1, nGoodTransactions);

    // check level 4: try reconnecting blocks
    if (nCheckLevel >= 4) {
        CBlockIndex *pindex = pindexState;
        while (pindex != chainActive.Tip()) {
            boost::this_thread::interruption_point();
            uiInterface.ShowProgress(_("Verifying blocks..."), std::max(1, std::min(99, 100 - (int)(((double)(chainActive.Height() - pindex->nHeight)) / (double)nCheckDepth * 50))));
            pindex = chainActive.Next(pindex);
            CBlock block;
            if (!ReadBlockFromDisk(block, pindex, chainparams.GetConsensus()))
                return error("VerifyDB(): *** ReadBlockFromDisk failed at %d, hash=%s", pindex->nHeight, pindex->GetBlockHash().ToString());
            if (!ConnectBlock(block, state, pindex, coins, chainparams))
                return error("VerifyDB(): *** found unconnectable block at %d, hash=%s", pindex->nHeight, pindex->GetBlockHash().ToString());
        }
    }

    LogPrintf("[DONE].\n");
    LogPrintf("No coin database inconsistencies in last %i blocks (%i transactions)\n", chainActive.Height() - pindexState->nHeight, nGoodTransactions);

    return true;
}

bool RewindBlockIndex(const CChainParams& params)
{
    LOCK(cs_main);

    int nHeight = 1;
    while (nHeight <= chainActive.Height()) {
        if (IsWitnessEnabled(chainActive[nHeight - 1], params.GetConsensus()) && !(chainActive[nHeight]->nStatus & BLOCK_OPT_WITNESS)) {
            break;
        }
        nHeight++;
    }

    // nHeight is now the height of the first insufficiently-validated block, or tipheight + 1
    CValidationState state;
    CBlockIndex* pindex = chainActive.Tip();
    while (chainActive.Height() >= nHeight) {
        if (fPruneMode && !(chainActive.Tip()->nStatus & BLOCK_HAVE_DATA)) {
            // If pruning, don't try rewinding past the HAVE_DATA point;
            // since older blocks can't be served anyway, there's
            // no need to walk further, and trying to DisconnectTip()
            // will fail (and require a needless reindex/redownload
            // of the blockchain).
            break;
        }
        if (!DisconnectTip(state, params, true)) {
            return error("RewindBlockIndex: unable to disconnect block at height %i", pindex->nHeight);
        }
        // Occasionally flush state to disk.
        if (!FlushStateToDisk(state, FLUSH_STATE_PERIODIC))
            return false;
    }

    // Reduce validity flag and have-data flags.
    // We do this after actual disconnecting, otherwise we'll end up writing the lack of data
    // to disk before writing the chainstate, resulting in a failure to continue if interrupted.
    for (BlockMap::iterator it = mapBlockIndex.begin(); it != mapBlockIndex.end(); it++) {
        CBlockIndex* pindexIter = it->second;

        // Note: If we encounter an insufficiently validated block that
        // is on chainActive, it must be because we are a pruning node, and
        // this block or some successor doesn't HAVE_DATA, so we were unable to
        // rewind all the way.  Blocks remaining on chainActive at this point
        // must not have their validity reduced.
        if (IsWitnessEnabled(pindexIter->pprev, params.GetConsensus()) && !(pindexIter->nStatus & BLOCK_OPT_WITNESS) && !chainActive.Contains(pindexIter)) {
            // Reduce validity
            pindexIter->nStatus = std::min<unsigned int>(pindexIter->nStatus & BLOCK_VALID_MASK, BLOCK_VALID_TREE) | (pindexIter->nStatus & ~BLOCK_VALID_MASK);
            // Remove have-data flags.
            pindexIter->nStatus &= ~(BLOCK_HAVE_DATA | BLOCK_HAVE_UNDO);
            // Remove storage location.
            pindexIter->nFile = 0;
            pindexIter->nDataPos = 0;
            pindexIter->nUndoPos = 0;
            // Remove various other things
            pindexIter->nTx = 0;
            pindexIter->nChainTx = 0;
            pindexIter->nSequenceId = 0;
            // Make sure it gets written.
            setDirtyBlockIndex.insert(pindexIter);
            // Update indexes
            setBlockIndexCandidates.erase(pindexIter);
            std::pair<std::multimap<CBlockIndex*, CBlockIndex*>::iterator, std::multimap<CBlockIndex*, CBlockIndex*>::iterator> ret = mapBlocksUnlinked.equal_range(pindexIter->pprev);
            while (ret.first != ret.second) {
                if (ret.first->second == pindexIter) {
                    mapBlocksUnlinked.erase(ret.first++);
                } else {
                    ++ret.first;
                }
            }
        } else if (pindexIter->IsValid(BLOCK_VALID_TRANSACTIONS) && pindexIter->nChainTx) {
            setBlockIndexCandidates.insert(pindexIter);
        }
    }

    PruneBlockIndexCandidates();

    CheckBlockIndex(params.GetConsensus());

    if (!FlushStateToDisk(state, FLUSH_STATE_ALWAYS)) {
        return false;
    }

    return true;
}

void UnloadBlockIndex()
{
    LOCK(cs_main);
    setBlockIndexCandidates.clear();
    chainActive.SetTip(NULL);
    pindexBestInvalid = NULL;
    pindexBestHeader = NULL;
    mempool.clear();
    mapOrphanTransactions.clear();
    mapOrphanTransactionsByPrev.clear();
    nSyncStarted = 0;
    mapBlocksUnlinked.clear();
    vinfoBlockFile.clear();
    nLastBlockFile = 0;
    nBlockSequenceId = 1;
    mapBlockSource.clear();
    mapBlocksInFlight.clear();
    nPreferredDownload = 0;
    setDirtyBlockIndex.clear();
    setDirtyFileInfo.clear();
    mapNodeState.clear();
    recentRejects.reset(NULL);
    versionbitscache.Clear();
    for (int b = 0; b < VERSIONBITS_NUM_BITS; b++) {
        warningcache[b].clear();
    }

    BOOST_FOREACH(BlockMap::value_type& entry, mapBlockIndex) {
        delete entry.second;
    }
    mapBlockIndex.clear();
    fHavePruned = false;
}

bool LoadBlockIndex()
{
    // Load block index from databases
    if (!fReindex && !LoadBlockIndexDB())
        return false;
    return true;
}

bool InitBlockIndex(const CChainParams& chainparams) 
{
    LOCK(cs_main);

    // Initialize global variables that cannot be constructed at startup.
    recentRejects.reset(new CRollingBloomFilter(120000, 0.000001));

    // Check whether we're already initialized
    if (chainActive.Genesis() != NULL)
        return true;

    // Use the provided setting for -txindex in the new database
    fTxIndex = GetBoolArg("-txindex", DEFAULT_TXINDEX);
    pblocktree->WriteFlag("txindex", fTxIndex);
    LogPrintf("Initializing databases...\n");

    // Only add the genesis block if not reindexing (in which case we reuse the one already on disk)
    if (!fReindex) {
        try {
            CBlock &block = const_cast<CBlock&>(chainparams.GenesisBlock());
            // Start new block file
            unsigned int nBlockSize = ::GetSerializeSize(block, SER_DISK, CLIENT_VERSION);
            CDiskBlockPos blockPos;
            CValidationState state;
            if (!FindBlockPos(state, blockPos, nBlockSize+8, 0, block.GetBlockTime()))
                return error("LoadBlockIndex(): FindBlockPos failed");
            if (!WriteBlockToDisk(block, blockPos, chainparams.MessageStart()))
                return error("LoadBlockIndex(): writing genesis block to disk failed");
            CBlockIndex *pindex = AddToBlockIndex(block);
            if (!ReceivedBlockTransactions(block, state, pindex, blockPos))
                return error("LoadBlockIndex(): genesis block not accepted");
            // Force a chainstate write so that when we VerifyDB in a moment, it doesn't check stale data
            return FlushStateToDisk(state, FLUSH_STATE_ALWAYS);
        } catch (const std::runtime_error& e) {
            return error("LoadBlockIndex(): failed to initialize block database: %s", e.what());
        }
    }

    return true;
}

bool LoadExternalBlockFile(const CChainParams& chainparams, FILE* fileIn, CDiskBlockPos *dbp)
{
    // Map of disk positions for blocks with unknown parent (only used for reindex)
    static std::multimap<uint256, CDiskBlockPos> mapBlocksUnknownParent;
    int64_t nStart = GetTimeMillis();

    int nLoaded = 0;
    try {
        // This takes over fileIn and calls fclose() on it in the CBufferedFile destructor
        CBufferedFile blkdat(fileIn, 2*MAX_BLOCK_SERIALIZED_SIZE, MAX_BLOCK_SERIALIZED_SIZE+8, SER_DISK, CLIENT_VERSION);
        uint64_t nRewind = blkdat.GetPos();
        while (!blkdat.eof()) {
            boost::this_thread::interruption_point();

            blkdat.SetPos(nRewind);
            nRewind++; // start one byte further next time, in case of failure
            blkdat.SetLimit(); // remove former limit
            unsigned int nSize = 0;
            try {
                // locate a header
                unsigned char buf[MESSAGE_START_SIZE];
                blkdat.FindByte(chainparams.MessageStart()[0]);
                nRewind = blkdat.GetPos()+1;
                blkdat >> FLATDATA(buf);
                if (memcmp(buf, chainparams.MessageStart(), MESSAGE_START_SIZE))
                    continue;
                // read size
                blkdat >> nSize;
                if (nSize < 80 || nSize > MAX_BLOCK_SERIALIZED_SIZE)
                    continue;
            } catch (const std::exception&) {
                // no valid block header found; don't complain
                break;
            }
            try {
                // read block
                uint64_t nBlockPos = blkdat.GetPos();
                if (dbp)
                    dbp->nPos = nBlockPos;
                blkdat.SetLimit(nBlockPos + nSize);
                blkdat.SetPos(nBlockPos);
                CBlock block;
                blkdat >> block;
                nRewind = blkdat.GetPos();

                // detect out of order blocks, and store them for later
                uint256 hash = block.GetHash();
                if (hash != chainparams.GetConsensus().hashGenesisBlock && mapBlockIndex.find(block.hashPrevBlock) == mapBlockIndex.end()) {
                    LogPrint("reindex", "%s: Out of order block %s, parent %s not known\n", __func__, hash.ToString(),
                            block.hashPrevBlock.ToString());
                    if (dbp)
                        mapBlocksUnknownParent.insert(std::make_pair(block.hashPrevBlock, *dbp));
                    continue;
                }

                // process in case the block isn't known yet
                if (mapBlockIndex.count(hash) == 0 || (mapBlockIndex[hash]->nStatus & BLOCK_HAVE_DATA) == 0) {
                    LOCK(cs_main);
                    CValidationState state;
                    if (AcceptBlock(block, state, chainparams, NULL, true, dbp, NULL))
                        nLoaded++;
                    if (state.IsError())
                        break;
                } else if (hash != chainparams.GetConsensus().hashGenesisBlock && mapBlockIndex[hash]->nHeight % 1000 == 0) {
                    LogPrint("reindex", "Block Import: already had block %s at height %d\n", hash.ToString(), mapBlockIndex[hash]->nHeight);
                }

                // Activate the genesis block so normal node progress can continue
                if (hash == chainparams.GetConsensus().hashGenesisBlock) {
                    CValidationState state;
                    if (!ActivateBestChain(state, chainparams)) {
                        break;
                    }
                }

                NotifyHeaderTip();

                // Recursively process earlier encountered successors of this block
                deque<uint256> queue;
                queue.push_back(hash);
                while (!queue.empty()) {
                    uint256 head = queue.front();
                    queue.pop_front();
                    std::pair<std::multimap<uint256, CDiskBlockPos>::iterator, std::multimap<uint256, CDiskBlockPos>::iterator> range = mapBlocksUnknownParent.equal_range(head);
                    while (range.first != range.second) {
                        std::multimap<uint256, CDiskBlockPos>::iterator it = range.first;
                        uint256 hash = block.GetHash();
                        int nHeight = mapBlockIndex[hash]->nHeight;
                        if (ReadBlockFromDisk(block, it->second, chainparams.GetConsensus(), nHeight))
                        {
                            LogPrint("reindex", "%s: Processing out of order child %s of %s\n", __func__, block.GetHash().ToString(),
                                    head.ToString());
                            LOCK(cs_main);
                            CValidationState dummy;
                            if (AcceptBlock(block, dummy, chainparams, NULL, true, &it->second, NULL))
                            {
                                nLoaded++;
                                queue.push_back(block.GetHash());
                            }
                        }
                        range.first++;
                        mapBlocksUnknownParent.erase(it);
                        NotifyHeaderTip();
                    }
                }
            } catch (const std::exception& e) {
                LogPrintf("%s: Deserialize or I/O error - %s\n", __func__, e.what());
            }
        }
    } catch (const std::runtime_error& e) {
        AbortNode(std::string("System error: ") + e.what());
    }
    if (nLoaded > 0)
        LogPrintf("Loaded %i blocks from external file in %dms\n", nLoaded, GetTimeMillis() - nStart);
    return nLoaded > 0;
}

void static CheckBlockIndex(const Consensus::Params& consensusParams)
{
    if (!fCheckBlockIndex) {
        return;
    }

    LOCK(cs_main);

    // During a reindex, we read the genesis block and call CheckBlockIndex before ActivateBestChain,
    // so we have the genesis block in mapBlockIndex but no active chain.  (A few of the tests when
    // iterating the block tree require that chainActive has been initialized.)
    if (chainActive.Height() < 0) {
        assert(mapBlockIndex.size() <= 1);
        return;
    }

    // Build forward-pointing map of the entire block tree.
    std::multimap<CBlockIndex*,CBlockIndex*> forward;
    for (BlockMap::iterator it = mapBlockIndex.begin(); it != mapBlockIndex.end(); it++) {
        forward.insert(std::make_pair(it->second->pprev, it->second));
    }

    assert(forward.size() == mapBlockIndex.size());

    std::pair<std::multimap<CBlockIndex*,CBlockIndex*>::iterator,std::multimap<CBlockIndex*,CBlockIndex*>::iterator> rangeGenesis = forward.equal_range(NULL);
    CBlockIndex *pindex = rangeGenesis.first->second;
    rangeGenesis.first++;
    assert(rangeGenesis.first == rangeGenesis.second); // There is only one index entry with parent NULL.

    // Iterate over the entire block tree, using depth-first search.
    // Along the way, remember whether there are blocks on the path from genesis
    // block being explored which are the first to have certain properties.
    size_t nNodes = 0;
    int nHeight = 0;
    CBlockIndex* pindexFirstInvalid = NULL; // Oldest ancestor of pindex which is invalid.
    CBlockIndex* pindexFirstMissing = NULL; // Oldest ancestor of pindex which does not have BLOCK_HAVE_DATA.
    CBlockIndex* pindexFirstNeverProcessed = NULL; // Oldest ancestor of pindex for which nTx == 0.
    CBlockIndex* pindexFirstNotTreeValid = NULL; // Oldest ancestor of pindex which does not have BLOCK_VALID_TREE (regardless of being valid or not).
    CBlockIndex* pindexFirstNotTransactionsValid = NULL; // Oldest ancestor of pindex which does not have BLOCK_VALID_TRANSACTIONS (regardless of being valid or not).
    CBlockIndex* pindexFirstNotChainValid = NULL; // Oldest ancestor of pindex which does not have BLOCK_VALID_CHAIN (regardless of being valid or not).
    CBlockIndex* pindexFirstNotScriptsValid = NULL; // Oldest ancestor of pindex which does not have BLOCK_VALID_SCRIPTS (regardless of being valid or not).
    while (pindex != NULL) {
        nNodes++;
        if (pindexFirstInvalid == NULL && pindex->nStatus & BLOCK_FAILED_VALID) pindexFirstInvalid = pindex;
        if (pindexFirstMissing == NULL && !(pindex->nStatus & BLOCK_HAVE_DATA)) pindexFirstMissing = pindex;
        if (pindexFirstNeverProcessed == NULL && pindex->nTx == 0) pindexFirstNeverProcessed = pindex;
        if (pindex->pprev != NULL && pindexFirstNotTreeValid == NULL && (pindex->nStatus & BLOCK_VALID_MASK) < BLOCK_VALID_TREE) pindexFirstNotTreeValid = pindex;
        if (pindex->pprev != NULL && pindexFirstNotTransactionsValid == NULL && (pindex->nStatus & BLOCK_VALID_MASK) < BLOCK_VALID_TRANSACTIONS) pindexFirstNotTransactionsValid = pindex;
        if (pindex->pprev != NULL && pindexFirstNotChainValid == NULL && (pindex->nStatus & BLOCK_VALID_MASK) < BLOCK_VALID_CHAIN) pindexFirstNotChainValid = pindex;
        if (pindex->pprev != NULL && pindexFirstNotScriptsValid == NULL && (pindex->nStatus & BLOCK_VALID_MASK) < BLOCK_VALID_SCRIPTS) pindexFirstNotScriptsValid = pindex;

        // Begin: actual consistency checks.
        if (pindex->pprev == NULL) {
            // Genesis block checks.
            assert(pindex->GetBlockHash() == consensusParams.hashGenesisBlock); // Genesis block's hash must match.
            assert(pindex == chainActive.Genesis()); // The current active chain's genesis block must be this block.
        }
        if (pindex->nChainTx == 0) assert(pindex->nSequenceId == 0);  // nSequenceId can't be set for blocks that aren't linked
        // VALID_TRANSACTIONS is equivalent to nTx > 0 for all nodes (whether or not pruning has occurred).
        // HAVE_DATA is only equivalent to nTx > 0 (or VALID_TRANSACTIONS) if no pruning has occurred.
        if (!fHavePruned) {
            // If we've never pruned, then HAVE_DATA should be equivalent to nTx > 0
            assert(!(pindex->nStatus & BLOCK_HAVE_DATA) == (pindex->nTx == 0));
            assert(pindexFirstMissing == pindexFirstNeverProcessed);
        } else {
            // If we have pruned, then we can only say that HAVE_DATA implies nTx > 0
            if (pindex->nStatus & BLOCK_HAVE_DATA) assert(pindex->nTx > 0);
        }
        if (pindex->nStatus & BLOCK_HAVE_UNDO) assert(pindex->nStatus & BLOCK_HAVE_DATA);
        assert(((pindex->nStatus & BLOCK_VALID_MASK) >= BLOCK_VALID_TRANSACTIONS) == (pindex->nTx > 0)); // This is pruning-independent.
        // All parents having had data (at some point) is equivalent to all parents being VALID_TRANSACTIONS, which is equivalent to nChainTx being set.
        assert((pindexFirstNeverProcessed != NULL) == (pindex->nChainTx == 0)); // nChainTx != 0 is used to signal that all parent blocks have been processed (but may have been pruned).
        assert((pindexFirstNotTransactionsValid != NULL) == (pindex->nChainTx == 0));
        assert(pindex->nHeight == nHeight); // nHeight must be consistent.
        assert(pindex->pprev == NULL || pindex->nChainWork >= pindex->pprev->nChainWork); // For every block except the genesis block, the chainwork must be larger than the parent's.
        assert(nHeight < 2 || (pindex->pskip && (pindex->pskip->nHeight < nHeight))); // The pskip pointer must point back for all but the first 2 blocks.
        assert(pindexFirstNotTreeValid == NULL); // All mapBlockIndex entries must at least be TREE valid
        if ((pindex->nStatus & BLOCK_VALID_MASK) >= BLOCK_VALID_TREE) assert(pindexFirstNotTreeValid == NULL); // TREE valid implies all parents are TREE valid
        if ((pindex->nStatus & BLOCK_VALID_MASK) >= BLOCK_VALID_CHAIN) assert(pindexFirstNotChainValid == NULL); // CHAIN valid implies all parents are CHAIN valid
        if ((pindex->nStatus & BLOCK_VALID_MASK) >= BLOCK_VALID_SCRIPTS) assert(pindexFirstNotScriptsValid == NULL); // SCRIPTS valid implies all parents are SCRIPTS valid
        if (pindexFirstInvalid == NULL) {
            // Checks for not-invalid blocks.
            assert((pindex->nStatus & BLOCK_FAILED_MASK) == 0); // The failed mask cannot be set for blocks without invalid parents.
        }
        if (!CBlockIndexWorkComparator()(pindex, chainActive.Tip()) && pindexFirstNeverProcessed == NULL) {
            if (pindexFirstInvalid == NULL) {
                // If this block sorts at least as good as the current tip and
                // is valid and we have all data for its parents, it must be in
                // setBlockIndexCandidates.  chainActive.Tip() must also be there
                // even if some data has been pruned.
                if (pindexFirstMissing == NULL || pindex == chainActive.Tip()) {
                    assert(setBlockIndexCandidates.count(pindex));
                }
                // If some parent is missing, then it could be that this block was in
                // setBlockIndexCandidates but had to be removed because of the missing data.
                // In this case it must be in mapBlocksUnlinked -- see test below.
            }
        } else { // If this block sorts worse than the current tip or some ancestor's block has never been seen, it cannot be in setBlockIndexCandidates.
            assert(setBlockIndexCandidates.count(pindex) == 0);
        }
        // Check whether this block is in mapBlocksUnlinked.
        std::pair<std::multimap<CBlockIndex*,CBlockIndex*>::iterator,std::multimap<CBlockIndex*,CBlockIndex*>::iterator> rangeUnlinked = mapBlocksUnlinked.equal_range(pindex->pprev);
        bool foundInUnlinked = false;
        while (rangeUnlinked.first != rangeUnlinked.second) {
            assert(rangeUnlinked.first->first == pindex->pprev);
            if (rangeUnlinked.first->second == pindex) {
                foundInUnlinked = true;
                break;
            }
            rangeUnlinked.first++;
        }
        if (pindex->pprev && (pindex->nStatus & BLOCK_HAVE_DATA) && pindexFirstNeverProcessed != NULL && pindexFirstInvalid == NULL) {
            // If this block has block data available, some parent was never received, and has no invalid parents, it must be in mapBlocksUnlinked.
            assert(foundInUnlinked);
        }
        if (!(pindex->nStatus & BLOCK_HAVE_DATA)) assert(!foundInUnlinked); // Can't be in mapBlocksUnlinked if we don't HAVE_DATA
        if (pindexFirstMissing == NULL) assert(!foundInUnlinked); // We aren't missing data for any parent -- cannot be in mapBlocksUnlinked.
        if (pindex->pprev && (pindex->nStatus & BLOCK_HAVE_DATA) && pindexFirstNeverProcessed == NULL && pindexFirstMissing != NULL) {
            // We HAVE_DATA for this block, have received data for all parents at some point, but we're currently missing data for some parent.
            assert(fHavePruned); // We must have pruned.
            // This block may have entered mapBlocksUnlinked if:
            //  - it has a descendant that at some point had more work than the
            //    tip, and
            //  - we tried switching to that descendant but were missing
            //    data for some intermediate block between chainActive and the
            //    tip.
            // So if this block is itself better than chainActive.Tip() and it wasn't in
            // setBlockIndexCandidates, then it must be in mapBlocksUnlinked.
            if (!CBlockIndexWorkComparator()(pindex, chainActive.Tip()) && setBlockIndexCandidates.count(pindex) == 0) {
                if (pindexFirstInvalid == NULL) {
                    assert(foundInUnlinked);
                }
            }
        }
        // assert(pindex->GetBlockHash() == pindex->GetBlockHeader().GetHash()); // Perhaps too slow
        // End: actual consistency checks.

        // Try descending into the first subnode.
        std::pair<std::multimap<CBlockIndex*,CBlockIndex*>::iterator,std::multimap<CBlockIndex*,CBlockIndex*>::iterator> range = forward.equal_range(pindex);
        if (range.first != range.second) {
            // A subnode was found.
            pindex = range.first->second;
            nHeight++;
            continue;
        }
        // This is a leaf node.
        // Move upwards until we reach a node of which we have not yet visited the last child.
        while (pindex) {
            // We are going to either move to a parent or a sibling of pindex.
            // If pindex was the first with a certain property, unset the corresponding variable.
            if (pindex == pindexFirstInvalid) pindexFirstInvalid = NULL;
            if (pindex == pindexFirstMissing) pindexFirstMissing = NULL;
            if (pindex == pindexFirstNeverProcessed) pindexFirstNeverProcessed = NULL;
            if (pindex == pindexFirstNotTreeValid) pindexFirstNotTreeValid = NULL;
            if (pindex == pindexFirstNotTransactionsValid) pindexFirstNotTransactionsValid = NULL;
            if (pindex == pindexFirstNotChainValid) pindexFirstNotChainValid = NULL;
            if (pindex == pindexFirstNotScriptsValid) pindexFirstNotScriptsValid = NULL;
            // Find our parent.
            CBlockIndex* pindexPar = pindex->pprev;
            // Find which child we just visited.
            std::pair<std::multimap<CBlockIndex*,CBlockIndex*>::iterator,std::multimap<CBlockIndex*,CBlockIndex*>::iterator> rangePar = forward.equal_range(pindexPar);
            while (rangePar.first->second != pindex) {
                assert(rangePar.first != rangePar.second); // Our parent must have at least the node we're coming from as child.
                rangePar.first++;
            }
            // Proceed to the next one.
            rangePar.first++;
            if (rangePar.first != rangePar.second) {
                // Move to the sibling.
                pindex = rangePar.first->second;
                break;
            } else {
                // Move up further.
                pindex = pindexPar;
                nHeight--;
                continue;
            }
        }
    }

    // Check that we actually traversed the entire map.
    assert(nNodes == forward.size());
}

std::string GetWarnings(const std::string& strFor)
{
    int nPriority = 0;
    string strStatusBar;
    string strRPC;
    string strGUI;
    const string uiAlertSeperator = "<hr />";

    if (!CLIENT_VERSION_IS_RELEASE) {
        strStatusBar = "This is a pre-release test build - use at your own risk - do not use for mining or merchant applications";
        strGUI = _("This is a pre-release test build - use at your own risk - do not use for mining or merchant applications");
    }

    if (GetBoolArg("-testsafemode", DEFAULT_TESTSAFEMODE))
        strStatusBar = strRPC = strGUI = "testsafemode enabled";

    // Misc warnings like out of disk space and clock is wrong
    if (strMiscWarning != "")
    {
        nPriority = 1000;
        strStatusBar = strMiscWarning;
        strGUI += (strGUI.empty() ? "" : uiAlertSeperator) + strMiscWarning;
    }

    if (fLargeWorkForkFound)
    {
        nPriority = 2000;
        strStatusBar = strRPC = "Warning: The network does not appear to fully agree! Some miners appear to be experiencing issues.";
        strGUI += (strGUI.empty() ? "" : uiAlertSeperator) + _("Warning: The network does not appear to fully agree! Some miners appear to be experiencing issues.");
    }
    else if (fLargeWorkInvalidChainFound)
    {
        nPriority = 2000;
        strStatusBar = strRPC = "Warning: We do not appear to fully agree with our peers! You may need to upgrade, or other nodes may need to upgrade.";
        strGUI += (strGUI.empty() ? "" : uiAlertSeperator) + _("Warning: We do not appear to fully agree with our peers! You may need to upgrade, or other nodes may need to upgrade.");
    }

    // Alerts
    {
        LOCK(cs_mapAlerts);
        BOOST_FOREACH(PAIRTYPE(const uint256, CAlert)& item, mapAlerts)
        {
            const CAlert& alert = item.second;
            if (alert.AppliesToMe() && alert.nPriority > nPriority)
            {
                nPriority = alert.nPriority;
                strStatusBar = strGUI = alert.strStatusBar;
            }
        }
    }

    if (strFor == "gui")
        return strGUI;
    else if (strFor == "statusbar")
        return strStatusBar;
    else if (strFor == "rpc")
        return strRPC;
    assert(!"GetWarnings(): invalid parameter");
    return "error";
}








//////////////////////////////////////////////////////////////////////////////
// Messages
//


bool static AlreadyHave(const CInv& inv) EXCLUSIVE_LOCKS_REQUIRED(cs_main)
{
    switch (inv.type)
    {
    case MSG_TX:
    case MSG_WITNESS_TX:
        {
            assert(recentRejects);
            if (chainActive.Tip()->GetBlockHash() != hashRecentRejectsChainTip)
            {
                // If the chain tip has changed previously rejected transactions
                // might be now valid, e.g. due to a nLockTime'd tx becoming valid,
                // or a double-spend. Reset the rejects filter and give those
                // txs a second chance.
                hashRecentRejectsChainTip = chainActive.Tip()->GetBlockHash();
                recentRejects->reset();
            }

            // Use pcoinsTip->HaveCoinsInCache as a quick approximation to exclude
            // requesting or processing some txs which have already been included in a block
            return recentRejects->contains(inv.hash) ||
                   mempool.exists(inv.hash) ||
                   mapOrphanTransactions.count(inv.hash) ||
                   pcoinsTip->HaveCoinsInCache(inv.hash);
        }
    case MSG_BLOCK:
    case MSG_WITNESS_BLOCK:
        return mapBlockIndex.count(inv.hash);
    }
    // Don't know what it is, just say we already got one
    return true;
}

void static ProcessGetData(CNode* pfrom, const Consensus::Params& consensusParams)
{
    std::deque<CInv>::iterator it = pfrom->vRecvGetData.begin();

    vector<CInv> vNotFound;

    LOCK(cs_main);

    while (it != pfrom->vRecvGetData.end()) {
        // Don't bother if send buffer is too full to respond anyway
        if (pfrom->nSendSize >= SendBufferSize())
            break;

        const CInv &inv = *it;
        {
            boost::this_thread::interruption_point();
            it++;

            if (inv.type == MSG_BLOCK || inv.type == MSG_FILTERED_BLOCK || inv.type == MSG_CMPCT_BLOCK || inv.type == MSG_WITNESS_BLOCK)
            {
                bool send = false;
                BlockMap::iterator mi = mapBlockIndex.find(inv.hash);
                if (mi != mapBlockIndex.end())
                {
                    if (chainActive.Contains(mi->second)) {
                        send = true;
                    } else {
                        static const int nOneMonth = 30 * 24 * 60 * 60;
                        // To prevent fingerprinting attacks, only send blocks outside of the active
                        // chain if they are valid, and no more than a month older (both in time, and in
                        // best equivalent proof of work) than the best header chain we know about.
                        send = mi->second->IsValid(BLOCK_VALID_SCRIPTS) && (pindexBestHeader != NULL) &&
                            (pindexBestHeader->GetBlockTime() - mi->second->GetBlockTime() < nOneMonth) &&
                            (GetBlockProofEquivalentTime(*pindexBestHeader, *mi->second, *pindexBestHeader, consensusParams) < nOneMonth);
                        if (!send) {
                            LogPrintf("%s: ignoring request from peer=%i for old block that isn't in the main chain\n", __func__, pfrom->GetId());
                        }
                    }
                }
                // disconnect node in case we have reached the outbound limit for serving historical blocks
                // never disconnect whitelisted nodes
                static const int nOneWeek = 7 * 24 * 60 * 60; // assume > 1 week = historical
                if (send && CNode::OutboundTargetReached(true) && ( ((pindexBestHeader != NULL) && (pindexBestHeader->GetBlockTime() - mi->second->GetBlockTime() > nOneWeek)) || inv.type == MSG_FILTERED_BLOCK) && !pfrom->fWhitelisted)
                {
                    LogPrint("net", "historical block serving limit reached, disconnect peer=%d\n", pfrom->GetId());

                    //disconnect node
                    pfrom->fDisconnect = true;
                    send = false;
                }
                // Pruned nodes may have deleted the block, so check whether
                // it's available before trying to send.
                if (send && (mi->second->nStatus & BLOCK_HAVE_DATA))
                {
                    // Send block from disk
                    CBlock block;
                    if (!ReadBlockFromDisk(block, (*mi).second, consensusParams))
                        assert(!"cannot load block from disk");
                    if (inv.type == MSG_BLOCK)
                        pfrom->PushMessageWithFlag(SERIALIZE_TRANSACTION_NO_WITNESS, NetMsgType::BLOCK, block);
                    else if (inv.type == MSG_WITNESS_BLOCK)
                        pfrom->PushMessage(NetMsgType::BLOCK, block);
                    else if (inv.type == MSG_FILTERED_BLOCK)
                    {
                        bool send = false;
                        CMerkleBlock merkleBlock;
                        {
                            LOCK(pfrom->cs_filter);
                            if (pfrom->pfilter) {
                                send = true;
                                merkleBlock = CMerkleBlock(block, *pfrom->pfilter);
                            }
                        }
                        if (send) {
                            pfrom->PushMessage(NetMsgType::MERKLEBLOCK, merkleBlock);
                            // CMerkleBlock just contains hashes, so also push any transactions in the block the client did not see
                            // This avoids hurting performance by pointlessly requiring a round-trip
                            // Note that there is currently no way for a node to request any single transactions we didn't send here -
                            // they must either disconnect and retry or request the full block.
                            // Thus, the protocol spec specified allows for us to provide duplicate txn here,
                            // however we MUST always provide at least what the remote peer needs
                            typedef std::pair<unsigned int, uint256> PairType;
                            BOOST_FOREACH(PairType& pair, merkleBlock.vMatchedTxn)
                                pfrom->PushMessageWithFlag(SERIALIZE_TRANSACTION_NO_WITNESS, NetMsgType::TX, block.vtx[pair.first]);
                        }
                        // else
                            // no response
                    }
                    else if (inv.type == MSG_CMPCT_BLOCK)
                    {
                        // If a peer is asking for old blocks, we're almost guaranteed
                        // they wont have a useful mempool to match against a compact block,
                        // and we don't feel like constructing the object for them, so
                        // instead we respond with the full, non-compact block.
                        bool fPeerWantsWitness = State(pfrom->GetId())->fWantsCmpctWitness;
                        if (CanDirectFetch(consensusParams) && mi->second->nHeight >= chainActive.Height() - MAX_CMPCTBLOCK_DEPTH) {
                            CBlockHeaderAndShortTxIDs cmpctblock(block, fPeerWantsWitness);
                            pfrom->PushMessageWithFlag(fPeerWantsWitness ? 0 : SERIALIZE_TRANSACTION_NO_WITNESS, NetMsgType::CMPCTBLOCK, cmpctblock);
                        } else
                            pfrom->PushMessageWithFlag(fPeerWantsWitness ? 0 : SERIALIZE_TRANSACTION_NO_WITNESS, NetMsgType::BLOCK, block);
                    }

                    // Trigger the peer node to send a getblocks request for the next batch of inventory
                    if (inv.hash == pfrom->hashContinue)
                    {
                        // Bypass PushInventory, this must send even if redundant,
                        // and we want it right after the last block so they don't
                        // wait for other stuff first.
                        vector<CInv> vInv;
                        vInv.push_back(CInv(MSG_BLOCK, chainActive.Tip()->GetBlockHash()));
                        pfrom->PushMessage(NetMsgType::INV, vInv);
                        pfrom->hashContinue.SetNull();
                    }
                }
            }
            else if (inv.type == MSG_TX || inv.type == MSG_WITNESS_TX)
            {
                // Send stream from relay memory
                bool push = false;
                auto mi = mapRelay.find(inv.hash);
                if (mi != mapRelay.end()) {
                    pfrom->PushMessageWithFlag(inv.type == MSG_TX ? SERIALIZE_TRANSACTION_NO_WITNESS : 0, NetMsgType::TX, *mi->second);
                    push = true;
                } else if (pfrom->timeLastMempoolReq) {
                    auto txinfo = mempool.info(inv.hash);
                    // To protect privacy, do not answer getdata using the mempool when
                    // that TX couldn't have been INVed in reply to a MEMPOOL request.
                    if (txinfo.tx && txinfo.nTime <= pfrom->timeLastMempoolReq) {
                        pfrom->PushMessageWithFlag(inv.type == MSG_TX ? SERIALIZE_TRANSACTION_NO_WITNESS : 0, NetMsgType::TX, *txinfo.tx);
                        push = true;
                    }
                }
                if (!push) {
                    vNotFound.push_back(inv);
                }
            }

            // Track requests for our stuff.
            GetMainSignals().Inventory(inv.hash);

            if (inv.type == MSG_BLOCK || inv.type == MSG_FILTERED_BLOCK || inv.type == MSG_CMPCT_BLOCK || inv.type == MSG_WITNESS_BLOCK)
                break;
        }
    }

    pfrom->vRecvGetData.erase(pfrom->vRecvGetData.begin(), it);

    if (!vNotFound.empty()) {
        // Let the peer know that we didn't find what it asked for, so it doesn't
        // have to wait around forever. Currently only SPV clients actually care
        // about this message: it's needed when they are recursively walking the
        // dependencies of relevant unconfirmed transactions. SPV clients want to
        // do that because they want to know about (and store and rebroadcast and
        // risk analyze) the dependencies of transactions relevant to them, without
        // having to download the entire memory pool.
        pfrom->PushMessage(NetMsgType::NOTFOUND, vNotFound);
    }
}

uint32_t GetFetchFlags(CNode* pfrom, CBlockIndex* pprev, const Consensus::Params& chainparams) {
    uint32_t nFetchFlags = 0;
    if ((nLocalServices & NODE_WITNESS) && State(pfrom->GetId())->fHaveWitness) {
        nFetchFlags |= MSG_WITNESS_FLAG;
    }
    return nFetchFlags;
}

bool static ProcessMessage(CNode* pfrom, string strCommand, CDataStream& vRecv, int64_t nTimeReceived, const CChainParams& chainparams)
{
    LogPrint("net", "received: %s (%u bytes) peer=%d\n", SanitizeString(strCommand), vRecv.size(), pfrom->id);
    if (mapArgs.count("-dropmessagestest") && GetRand(atoi(mapArgs["-dropmessagestest"])) == 0)
    {
        LogPrintf("dropmessagestest DROPPING RECV MESSAGE\n");
        return true;
    }


    if (!(nLocalServices & NODE_BLOOM) &&
              (strCommand == NetMsgType::FILTERLOAD ||
               strCommand == NetMsgType::FILTERADD ||
               strCommand == NetMsgType::FILTERCLEAR))
    {
        if (pfrom->nVersion >= NO_BLOOM_VERSION) {
            LOCK(cs_main);
            Misbehaving(pfrom->GetId(), 100);
            return false;
        } else {
            pfrom->fDisconnect = true;
            return false;
        }
    }


    if (strCommand == NetMsgType::VERSION)
    {
        // Feeler connections exist only to verify if address is online.
        if (pfrom->fFeeler) {
            assert(pfrom->fInbound == false);
            pfrom->fDisconnect = true;
        }

        // Each connection can only send one version message
        if (pfrom->nVersion != 0)
        {
            pfrom->PushMessage(NetMsgType::REJECT, strCommand, REJECT_DUPLICATE, string("Duplicate version message"));
            LOCK(cs_main);
            Misbehaving(pfrom->GetId(), 1);
            return false;
        }

        int64_t nTime;
        CAddress addrMe;
        CAddress addrFrom;
        uint64_t nNonce = 1;
        uint64_t nServiceInt;
        vRecv >> pfrom->nVersion >> nServiceInt >> nTime >> addrMe;
        pfrom->nServices = ServiceFlags(nServiceInt);
        if (!pfrom->fInbound)
        {
            addrman.SetServices(pfrom->addr, pfrom->nServices);
        }
        if (pfrom->nServicesExpected & ~pfrom->nServices)
        {
            LogPrint("net", "peer=%d does not offer the expected services (%08x offered, %08x expected); disconnecting\n", pfrom->id, pfrom->nServices, pfrom->nServicesExpected);
            pfrom->PushMessage(NetMsgType::REJECT, strCommand, REJECT_NONSTANDARD,
                               strprintf("Expected to offer services %08x", pfrom->nServicesExpected));
            pfrom->fDisconnect = true;
            return false;
        }

        if (pfrom->nVersion < MIN_PEER_PROTO_VERSION)
        {
            // disconnect from peers older than this proto version
            LogPrintf("peer=%d using obsolete version %i; disconnecting\n", pfrom->id, pfrom->nVersion);
            pfrom->PushMessage(NetMsgType::REJECT, strCommand, REJECT_OBSOLETE,
                               strprintf("Version must be %d or greater", MIN_PEER_PROTO_VERSION));
            pfrom->fDisconnect = true;
            return false;
        }

        if (pfrom->nVersion == 10300)
            pfrom->nVersion = 300;
        if (!vRecv.empty())
            vRecv >> addrFrom >> nNonce;
        if (!vRecv.empty()) {
            vRecv >> LIMITED_STRING(pfrom->strSubVer, MAX_SUBVERSION_LENGTH);
            pfrom->cleanSubVer = SanitizeString(pfrom->strSubVer);
        }
        if (!vRecv.empty()) {
            vRecv >> pfrom->nStartingHeight;
        }
        {
            LOCK(pfrom->cs_filter);
            if (!vRecv.empty())
                vRecv >> pfrom->fRelayTxes; // set to true after we get the first filter* message
            else
                pfrom->fRelayTxes = true;
        }

        // Disconnect if we connected to ourself
        if (nNonce == nLocalHostNonce && nNonce > 1)
        {
            LogPrintf("connected to self at %s, disconnecting\n", pfrom->addr.ToString());
            pfrom->fDisconnect = true;
            return true;
        }

        pfrom->addrLocal = addrMe;
        if (pfrom->fInbound && addrMe.IsRoutable())
        {
            SeenLocal(addrMe);
        }

        // Be shy and don't send version until we hear
        if (pfrom->fInbound)
            pfrom->PushVersion();

        pfrom->fClient = !(pfrom->nServices & NODE_NETWORK);

        if((pfrom->nServices & NODE_WITNESS))
        {
            LOCK(cs_main);
            State(pfrom->GetId())->fHaveWitness = true;
        }

        // Potentially mark this peer as a preferred download peer.
        {
        LOCK(cs_main);
        UpdatePreferredDownload(pfrom, State(pfrom->GetId()));
        }

        // Change version
        pfrom->PushMessage(NetMsgType::VERACK);
        pfrom->ssSend.SetVersion(min(pfrom->nVersion, PROTOCOL_VERSION));

        if (!pfrom->fInbound)
        {
            // Advertise our address
            if (fListen && !IsInitialBlockDownload())
            {
                CAddress addr = GetLocalAddress(&pfrom->addr);
                if (addr.IsRoutable())
                {
                    LogPrintf("ProcessMessages: advertising address %s\n", addr.ToString());
                    pfrom->PushAddress(addr);
                } else if (IsPeerAddrLocalGood(pfrom)) {
                    addr.SetIP(pfrom->addrLocal);
                    LogPrintf("ProcessMessages: advertising address %s\n", addr.ToString());
                    pfrom->PushAddress(addr);
                }
            }

            // Get recent addresses
            if (pfrom->fOneShot || pfrom->nVersion >= CADDR_TIME_VERSION || addrman.size() < 1000)
            {
                pfrom->PushMessage(NetMsgType::GETADDR);
                pfrom->fGetAddr = true;
            }
            addrman.Good(pfrom->addr);
        }

        // Relay alerts
        {
            LOCK(cs_mapAlerts);
            BOOST_FOREACH(PAIRTYPE(const uint256, CAlert)& item, mapAlerts)
                item.second.RelayTo(pfrom);
        }

        pfrom->fSuccessfullyConnected = true;

        string remoteAddr;
        if (fLogIPs)
            remoteAddr = ", peeraddr=" + pfrom->addr.ToString();

        LogPrintf("receive version message: %s: version %d, blocks=%d, us=%s, peer=%d%s\n",
                  pfrom->cleanSubVer, pfrom->nVersion,
                  pfrom->nStartingHeight, addrMe.ToString(), pfrom->id,
                  remoteAddr);

        int64_t nTimeOffset = nTime - GetTime();
        pfrom->nTimeOffset = nTimeOffset;
        AddTimeData(pfrom->addr, nTimeOffset);
    }


    else if (pfrom->nVersion == 0)
    {
        // Must have a version message before anything else
        LOCK(cs_main);
        Misbehaving(pfrom->GetId(), 1);
        return false;
    }


    else if (strCommand == NetMsgType::VERACK)
    {
        pfrom->SetRecvVersion(min(pfrom->nVersion, PROTOCOL_VERSION));

        // Mark this node as currently connected, so we update its timestamp later.
        if (pfrom->fNetworkNode) {
            LOCK(cs_main);
            State(pfrom->GetId())->fCurrentlyConnected = true;
        }

        if (pfrom->nVersion >= SENDHEADERS_VERSION) {
            // Tell our peer we prefer to receive headers rather than inv's
            // We send this to non-NODE NETWORK peers as well, because even
            // non-NODE NETWORK peers can announce blocks (such as pruning
            // nodes)
            pfrom->PushMessage(NetMsgType::SENDHEADERS);
        }
        if (pfrom->nVersion >= SHORT_IDS_BLOCKS_VERSION) {
            // Tell our peer we are willing to provide version 1 or 2 cmpctblocks
            // However, we do not request new block announcements using
            // cmpctblock messages.
            // We send this to non-NODE NETWORK peers as well, because
            // they may wish to request compact blocks from us
            bool fAnnounceUsingCMPCTBLOCK = false;
            uint64_t nCMPCTBLOCKVersion = 2;
            if (nLocalServices & NODE_WITNESS)
                pfrom->PushMessage(NetMsgType::SENDCMPCT, fAnnounceUsingCMPCTBLOCK, nCMPCTBLOCKVersion);
            nCMPCTBLOCKVersion = 1;
            pfrom->PushMessage(NetMsgType::SENDCMPCT, fAnnounceUsingCMPCTBLOCK, nCMPCTBLOCKVersion);
        }
    }


    else if (strCommand == NetMsgType::ADDR)
    {
        vector<CAddress> vAddr;
        vRecv >> vAddr;

        // Don't want addr from older versions unless seeding
        if (pfrom->nVersion < CADDR_TIME_VERSION && addrman.size() > 1000)
            return true;
        if (vAddr.size() > 1000)
        {
            LOCK(cs_main);
            Misbehaving(pfrom->GetId(), 20);
            return error("message addr size() = %u", vAddr.size());
        }

        // Store the new addresses
        vector<CAddress> vAddrOk;
        int64_t nNow = GetAdjustedTime();
        int64_t nSince = nNow - 10 * 60;
        BOOST_FOREACH(CAddress& addr, vAddr)
        {
            boost::this_thread::interruption_point();

            if ((addr.nServices & REQUIRED_SERVICES) != REQUIRED_SERVICES)
                continue;

            if (addr.nTime <= 100000000 || addr.nTime > nNow + 10 * 60)
                addr.nTime = nNow - 5 * 24 * 60 * 60;
            pfrom->AddAddressKnown(addr);
            bool fReachable = IsReachable(addr);
            if (addr.nTime > nSince && !pfrom->fGetAddr && vAddr.size() <= 10 && addr.IsRoutable())
            {
                // Relay to a limited number of other nodes
                {
                    LOCK(cs_vNodes);
                    // Use deterministic randomness to send to the same nodes for 24 hours
                    // at a time so the addrKnowns of the chosen nodes prevent repeats
                    static const uint64_t salt0 = GetRand(std::numeric_limits<uint64_t>::max());
                    static const uint64_t salt1 = GetRand(std::numeric_limits<uint64_t>::max());
                    uint64_t hashAddr = addr.GetHash();
                    multimap<uint64_t, CNode*> mapMix;
                    const CSipHasher hasher = CSipHasher(salt0, salt1).Write(hashAddr << 32).Write((GetTime() + hashAddr) / (24*60*60));
                    BOOST_FOREACH(CNode* pnode, vNodes)
                    {
                        if (pnode->nVersion < CADDR_TIME_VERSION)
                            continue;
                        uint64_t hashKey = CSipHasher(hasher).Write(pnode->id).Finalize();
                        mapMix.insert(make_pair(hashKey, pnode));
                    }
                    int nRelayNodes = fReachable ? 2 : 1; // limited relaying of addresses outside our network(s)
                    for (multimap<uint64_t, CNode*>::iterator mi = mapMix.begin(); mi != mapMix.end() && nRelayNodes-- > 0; ++mi)
                        ((*mi).second)->PushAddress(addr);
                }
            }
            // Do not store addresses outside our network
            if (fReachable)
                vAddrOk.push_back(addr);
        }
        addrman.Add(vAddrOk, pfrom->addr, 2 * 60 * 60);
        if (vAddr.size() < 1000)
            pfrom->fGetAddr = false;
        if (pfrom->fOneShot)
            pfrom->fDisconnect = true;
    }

    else if (strCommand == NetMsgType::SENDHEADERS)
    {
        LOCK(cs_main);
        State(pfrom->GetId())->fPreferHeaders = true;
    }

    else if (strCommand == NetMsgType::SENDCMPCT)
    {
        bool fAnnounceUsingCMPCTBLOCK = false;
        uint64_t nCMPCTBLOCKVersion = 0;
        vRecv >> fAnnounceUsingCMPCTBLOCK >> nCMPCTBLOCKVersion;
        if (nCMPCTBLOCKVersion == 1 || ((nLocalServices & NODE_WITNESS) && nCMPCTBLOCKVersion == 2)) {
            LOCK(cs_main);
            // fProvidesHeaderAndIDs is used to "lock in" version of compact blocks we send (fWantsCmpctWitness)
            if (!State(pfrom->GetId())->fProvidesHeaderAndIDs) {
                State(pfrom->GetId())->fProvidesHeaderAndIDs = true;
                State(pfrom->GetId())->fWantsCmpctWitness = nCMPCTBLOCKVersion == 2;
            }
            if (State(pfrom->GetId())->fWantsCmpctWitness == (nCMPCTBLOCKVersion == 2)) // ignore later version announces
                State(pfrom->GetId())->fPreferHeaderAndIDs = fAnnounceUsingCMPCTBLOCK;
            if (!State(pfrom->GetId())->fSupportsDesiredCmpctVersion) {
                if (nLocalServices & NODE_WITNESS)
                    State(pfrom->GetId())->fSupportsDesiredCmpctVersion = (nCMPCTBLOCKVersion == 2);
                else
                    State(pfrom->GetId())->fSupportsDesiredCmpctVersion = (nCMPCTBLOCKVersion == 1);
            }
        }
    }


    else if (strCommand == NetMsgType::INV)
    {
        vector<CInv> vInv;
        vRecv >> vInv;
        if (vInv.size() > MAX_INV_SZ)
        {
            LOCK(cs_main);
            Misbehaving(pfrom->GetId(), 20);
            return error("message inv size() = %u", vInv.size());
        }

        bool fBlocksOnly = !fRelayTxes;

        // Allow whitelisted peers to send data other than blocks in blocks only mode if whitelistrelay is true
        if (pfrom->fWhitelisted && GetBoolArg("-whitelistrelay", DEFAULT_WHITELISTRELAY))
            fBlocksOnly = false;

        LOCK(cs_main);

        uint32_t nFetchFlags = GetFetchFlags(pfrom, chainActive.Tip(), chainparams.GetConsensus());

        std::vector<CInv> vToFetch;

        for (unsigned int nInv = 0; nInv < vInv.size(); nInv++)
        {
            CInv &inv = vInv[nInv];

            boost::this_thread::interruption_point();

            bool fAlreadyHave = AlreadyHave(inv);
            LogPrint("net", "got inv: %s  %s peer=%d\n", inv.ToString(), fAlreadyHave ? "have" : "new", pfrom->id);

            if (inv.type == MSG_TX) {
                inv.type |= nFetchFlags;
            }

            if (inv.type == MSG_BLOCK) {
                UpdateBlockAvailability(pfrom->GetId(), inv.hash);
                if (!fAlreadyHave && !fImporting && !fReindex && !mapBlocksInFlight.count(inv.hash)) {
                    // First request the headers preceding the announced block. In the normal fully-synced
                    // case where a new block is announced that succeeds the current tip (no reorganization),
                    // there are no such headers.
                    // Secondly, and only when we are close to being synced, we request the announced block directly,
                    // to avoid an extra round-trip. Note that we must *first* ask for the headers, so by the
                    // time the block arrives, the header chain leading up to it is already validated. Not
                    // doing this will result in the received block being rejected as an orphan in case it is
                    // not a direct successor.
                    pfrom->PushMessage(NetMsgType::GETHEADERS, chainActive.GetLocator(pindexBestHeader), inv.hash);
                    CNodeState *nodestate = State(pfrom->GetId());
                    if (CanDirectFetch(chainparams.GetConsensus()) &&
                        nodestate->nBlocksInFlight < MAX_BLOCKS_IN_TRANSIT_PER_PEER &&
                        (!IsWitnessEnabled(chainActive.Tip(), chainparams.GetConsensus()) || State(pfrom->GetId())->fHaveWitness)) {
                        inv.type |= nFetchFlags;
                        if (nodestate->fSupportsDesiredCmpctVersion)
                            vToFetch.push_back(CInv(MSG_CMPCT_BLOCK, inv.hash));
                        else
                            vToFetch.push_back(inv);
                        // Mark block as in flight already, even though the actual "getdata" message only goes out
                        // later (within the same cs_main lock, though).
                        MarkBlockAsInFlight(pfrom->GetId(), inv.hash, chainparams.GetConsensus());
                    }
                    LogPrint("net", "getheaders (%d) %s to peer=%d\n", pindexBestHeader->nHeight, inv.hash.ToString(), pfrom->id);
                }
            }
            else
            {
                pfrom->AddInventoryKnown(inv);
                if (fBlocksOnly)
                    LogPrint("net", "transaction (%s) inv sent in violation of protocol peer=%d\n", inv.hash.ToString(), pfrom->id);
                else if (!fAlreadyHave && !fImporting && !fReindex && !IsInitialBlockDownload())
                    pfrom->AskFor(inv);
            }

            // Track requests for our stuff
            GetMainSignals().Inventory(inv.hash);

            if (pfrom->nSendSize > (SendBufferSize() * 2)) {
                Misbehaving(pfrom->GetId(), 50);
                return error("send buffer size() = %u", pfrom->nSendSize);
            }
        }

        if (!vToFetch.empty())
            pfrom->PushMessage(NetMsgType::GETDATA, vToFetch);
    }


    else if (strCommand == NetMsgType::GETDATA)
    {
        vector<CInv> vInv;
        vRecv >> vInv;
        if (vInv.size() > MAX_INV_SZ)
        {
            LOCK(cs_main);
            Misbehaving(pfrom->GetId(), 20);
            return error("message getdata size() = %u", vInv.size());
        }

        if (fDebug || (vInv.size() != 1))
            LogPrint("net", "received getdata (%u invsz) peer=%d\n", vInv.size(), pfrom->id);

        if ((fDebug && vInv.size() > 0) || (vInv.size() == 1))
            LogPrint("net", "received getdata for: %s peer=%d\n", vInv[0].ToString(), pfrom->id);

        pfrom->vRecvGetData.insert(pfrom->vRecvGetData.end(), vInv.begin(), vInv.end());
        ProcessGetData(pfrom, chainparams.GetConsensus());
    }


    else if (strCommand == NetMsgType::GETBLOCKS)
    {
        CBlockLocator locator;
        uint256 hashStop;
        vRecv >> locator >> hashStop;

        LOCK(cs_main);

        // Find the last block the caller has in the main chain
        CBlockIndex* pindex = FindForkInGlobalIndex(chainActive, locator);

        // Send the rest of the chain
        if (pindex)
            pindex = chainActive.Next(pindex);
        int nLimit = 500;
        LogPrint("net", "getblocks %d to %s limit %d from peer=%d\n", (pindex ? pindex->nHeight : -1), hashStop.IsNull() ? "end" : hashStop.ToString(), nLimit, pfrom->id);
        for (; pindex; pindex = chainActive.Next(pindex))
        {
            if (pindex->GetBlockHash() == hashStop)
            {
                LogPrint("net", "  getblocks stopping at %d %s\n", pindex->nHeight, pindex->GetBlockHash().ToString());
                break;
            }
            // If pruning, don't inv blocks unless we have on disk and are likely to still have
            // for some reasonable time window (1 hour) that block relay might require.
            const int nPrunedBlocksLikelyToHave = MIN_BLOCKS_TO_KEEP - 3600 / chainparams.GetConsensus().nPowTargetSpacing;
            if (fPruneMode && (!(pindex->nStatus & BLOCK_HAVE_DATA) || pindex->nHeight <= chainActive.Tip()->nHeight - nPrunedBlocksLikelyToHave))
            {
                LogPrint("net", " getblocks stopping, pruned or too old block at %d %s\n", pindex->nHeight, pindex->GetBlockHash().ToString());
                break;
            }
            pfrom->PushInventory(CInv(MSG_BLOCK, pindex->GetBlockHash()));
            if (--nLimit <= 0)
            {
                // When this block is requested, we'll send an inv that'll
                // trigger the peer to getblocks the next batch of inventory.
                LogPrint("net", "  getblocks stopping at limit %d %s\n", pindex->nHeight, pindex->GetBlockHash().ToString());
                pfrom->hashContinue = pindex->GetBlockHash();
                break;
            }
        }
    }


    else if (strCommand == NetMsgType::GETBLOCKTXN)
    {
        BlockTransactionsRequest req;
        vRecv >> req;

        LOCK(cs_main);

        BlockMap::iterator it = mapBlockIndex.find(req.blockhash);
        if (it == mapBlockIndex.end() || !(it->second->nStatus & BLOCK_HAVE_DATA)) {
            LogPrintf("Peer %d sent us a getblocktxn for a block we don't have", pfrom->id);
            return true;
        }

        if (it->second->nHeight < chainActive.Height() - MAX_BLOCKTXN_DEPTH) {
            // If an older block is requested (should never happen in practice,
            // but can happen in tests) send a block response instead of a
            // blocktxn response. Sending a full block response instead of a
            // small blocktxn response is preferable in the case where a peer
            // might maliciously send lots of getblocktxn requests to trigger
            // expensive disk reads, because it will require the peer to
            // actually receive all the data read from disk over the network.
            LogPrint("net", "Peer %d sent us a getblocktxn for a block > %i deep", pfrom->id, MAX_BLOCKTXN_DEPTH);
            CInv inv;
            inv.type = State(pfrom->GetId())->fWantsCmpctWitness ? MSG_WITNESS_BLOCK : MSG_BLOCK;
            inv.hash = req.blockhash;
            pfrom->vRecvGetData.push_back(inv);
            ProcessGetData(pfrom, chainparams.GetConsensus());
            return true;
        }

        CBlock block;
        assert(ReadBlockFromDisk(block, it->second, chainparams.GetConsensus()));

        BlockTransactions resp(req);
        for (size_t i = 0; i < req.indexes.size(); i++) {
            if (req.indexes[i] >= block.vtx.size()) {
                Misbehaving(pfrom->GetId(), 100);
                LogPrintf("Peer %d sent us a getblocktxn with out-of-bounds tx indices", pfrom->id);
                return true;
            }
            resp.txn[i] = block.vtx[req.indexes[i]];
        }
        pfrom->PushMessageWithFlag(State(pfrom->GetId())->fWantsCmpctWitness ? 0 : SERIALIZE_TRANSACTION_NO_WITNESS, NetMsgType::BLOCKTXN, resp);
    }


    else if (strCommand == NetMsgType::GETHEADERS)
    {
        CBlockLocator locator;
        uint256 hashStop;
        vRecv >> locator >> hashStop;

        LOCK(cs_main);
        if (IsInitialBlockDownload() && !pfrom->fWhitelisted) {
            LogPrint("net", "Ignoring getheaders from peer=%d because node is in initial block download\n", pfrom->id);
            return true;
        }

        CNodeState *nodestate = State(pfrom->GetId());
        CBlockIndex* pindex = NULL;
        if (locator.IsNull())
        {
            // If locator is null, return the hashStop block
            BlockMap::iterator mi = mapBlockIndex.find(hashStop);
            if (mi == mapBlockIndex.end())
                return true;
            pindex = (*mi).second;
        }
        else
        {
            // Find the last block the caller has in the main chain
            pindex = FindForkInGlobalIndex(chainActive, locator);
            if (pindex)
                pindex = chainActive.Next(pindex);
        }

        // we must use CBlocks, as CBlockHeaders won't include the 0x00 nTx count at the end
        vector<CBlock> vHeaders;
        int nLimit = MAX_HEADERS_RESULTS;
        LogPrint("net", "getheaders %d to %s from peer=%d\n", (pindex ? pindex->nHeight : -1), hashStop.ToString(), pfrom->id);
        for (; pindex; pindex = chainActive.Next(pindex))
        {
            vHeaders.push_back(pindex->GetBlockHeader());
            if (--nLimit <= 0 || pindex->GetBlockHash() == hashStop)
                break;
        }
        // pindex can be NULL either if we sent chainActive.Tip() OR
        // if our peer has chainActive.Tip() (and thus we are sending an empty
        // headers message). In both cases it's safe to update
        // pindexBestHeaderSent to be our tip.
        nodestate->pindexBestHeaderSent = pindex ? pindex : chainActive.Tip();
        pfrom->PushMessage(NetMsgType::HEADERS, vHeaders);
    }


    else if (strCommand == NetMsgType::TX)
    {
        // Stop processing the transaction early if
        // We are in blocks only mode and peer is either not whitelisted or whitelistrelay is off
        if (!fRelayTxes && (!pfrom->fWhitelisted || !GetBoolArg("-whitelistrelay", DEFAULT_WHITELISTRELAY)))
        {
            LogPrint("net", "transaction sent in violation of protocol peer=%d\n", pfrom->id);
            return true;
        }

        deque<COutPoint> vWorkQueue;
        vector<uint256> vEraseQueue;
        CTransaction tx;
        vRecv >> tx;

        CInv inv(MSG_TX, tx.GetHash());
        pfrom->AddInventoryKnown(inv);

        LOCK(cs_main);

        bool fMissingInputs = false;
        CValidationState state;

        pfrom->setAskFor.erase(inv.hash);
        mapAlreadyAskedFor.erase(inv.hash);

        if (!AlreadyHave(inv) && AcceptToMemoryPool(mempool, state, tx, true, &fMissingInputs)) {
            mempool.check(pcoinsTip);
            RelayTransaction(tx);
            for (unsigned int i = 0; i < tx.vout.size(); i++) {
                vWorkQueue.emplace_back(inv.hash, i);
            }

            pfrom->nLastTXTime = GetTime();

            LogPrint("mempool", "AcceptToMemoryPool: peer=%d: accepted %s (poolsz %u txn, %u kB)\n",
                pfrom->id,
                tx.GetHash().ToString(),
                mempool.size(), mempool.DynamicMemoryUsage() / 1000);

            // Recursively process any orphan transactions that depended on this one
            set<NodeId> setMisbehaving;
            while (!vWorkQueue.empty()) {
                auto itByPrev = mapOrphanTransactionsByPrev.find(vWorkQueue.front());
                vWorkQueue.pop_front();
                if (itByPrev == mapOrphanTransactionsByPrev.end())
                    continue;
                for (auto mi = itByPrev->second.begin();
                     mi != itByPrev->second.end();
                     ++mi)
                {
                    const CTransaction& orphanTx = (*mi)->second.tx;
                    const uint256& orphanHash = orphanTx.GetHash();
                    NodeId fromPeer = (*mi)->second.fromPeer;
                    bool fMissingInputs2 = false;
                    // Use a dummy CValidationState so someone can't setup nodes to counter-DoS based on orphan
                    // resolution (that is, feeding people an invalid transaction based on LegitTxX in order to get
                    // anyone relaying LegitTxX banned)
                    CValidationState stateDummy;


                    if (setMisbehaving.count(fromPeer))
                        continue;
                    if (AcceptToMemoryPool(mempool, stateDummy, orphanTx, true, &fMissingInputs2)) {
                        LogPrint("mempool", "   accepted orphan tx %s\n", orphanHash.ToString());
                        RelayTransaction(orphanTx);
                        for (unsigned int i = 0; i < orphanTx.vout.size(); i++) {
                            vWorkQueue.emplace_back(orphanHash, i);
                        }
                        vEraseQueue.push_back(orphanHash);
                    }
                    else if (!fMissingInputs2)
                    {
                        int nDos = 0;
                        if (stateDummy.IsInvalid(nDos) && nDos > 0)
                        {
                            // Punish peer that gave us an invalid orphan tx
                            Misbehaving(fromPeer, nDos);
                            setMisbehaving.insert(fromPeer);
                            LogPrint("mempool", "   invalid orphan tx %s\n", orphanHash.ToString());
                        }
                        // Has inputs but not accepted to mempool
                        // Probably non-standard or insufficient fee/priority
                        LogPrint("mempool", "   removed orphan tx %s\n", orphanHash.ToString());
                        vEraseQueue.push_back(orphanHash);
                        if (orphanTx.wit.IsNull() && !stateDummy.CorruptionPossible()) {
                            // Do not use rejection cache for witness transactions or
                            // witness-stripped transactions, as they can have been malleated.
                            // See https://github.com/bitcoin/bitcoin/issues/8279 for details.
                            assert(recentRejects);
                            recentRejects->insert(orphanHash);
                        }
                    }
                    mempool.check(pcoinsTip);
                }
            }

            BOOST_FOREACH(uint256 hash, vEraseQueue)
                EraseOrphanTx(hash);
        }
        else if (fMissingInputs)
        {
            bool fRejectedParents = false; // It may be the case that the orphans parents have all been rejected
            BOOST_FOREACH(const CTxIn& txin, tx.vin) {
                if (recentRejects->contains(txin.prevout.hash)) {
                    fRejectedParents = true;
                    break;
                }
            }
            if (!fRejectedParents) {
                uint32_t nFetchFlags = GetFetchFlags(pfrom, chainActive.Tip(), chainparams.GetConsensus());
                BOOST_FOREACH(const CTxIn& txin, tx.vin) {
                    CInv _inv(MSG_TX | nFetchFlags, txin.prevout.hash);
                    pfrom->AddInventoryKnown(_inv);
                    if (!AlreadyHave(_inv)) pfrom->AskFor(_inv);
                }
                AddOrphanTx(tx, pfrom->GetId());

                // DoS prevention: do not allow mapOrphanTransactions to grow unbounded
                unsigned int nMaxOrphanTx = (unsigned int)std::max((int64_t)0, GetArg("-maxorphantx", DEFAULT_MAX_ORPHAN_TRANSACTIONS));
                unsigned int nEvicted = LimitOrphanTxSize(nMaxOrphanTx);
                if (nEvicted > 0)
                    LogPrint("mempool", "mapOrphan overflow, removed %u tx\n", nEvicted);
            } else {
                LogPrint("mempool", "not keeping orphan with rejected parents %s\n",tx.GetHash().ToString());
            }
        } else {
            if (tx.wit.IsNull() && !state.CorruptionPossible()) {
                // Do not use rejection cache for witness transactions or
                // witness-stripped transactions, as they can have been malleated.
                // See https://github.com/bitcoin/bitcoin/issues/8279 for details.
                assert(recentRejects);
                recentRejects->insert(tx.GetHash());
            }

            if (pfrom->fWhitelisted && GetBoolArg("-whitelistforcerelay", DEFAULT_WHITELISTFORCERELAY)) {
                // Always relay transactions received from whitelisted peers, even
                // if they were already in the mempool or rejected from it due
                // to policy, allowing the node to function as a gateway for
                // nodes hidden behind it.
                //
                // Never relay transactions that we would assign a non-zero DoS
                // score for, as we expect peers to do the same with us in that
                // case.
                int nDoS = 0;
                if (!state.IsInvalid(nDoS) || nDoS == 0) {
                    LogPrintf("Force relaying tx %s from whitelisted peer=%d\n", tx.GetHash().ToString(), pfrom->id);
                    RelayTransaction(tx);
                } else {
                    LogPrintf("Not relaying invalid transaction %s from whitelisted peer=%d (%s)\n", tx.GetHash().ToString(), pfrom->id, FormatStateMessage(state));
                }
            }
        }
        int nDoS = 0;
        if (state.IsInvalid(nDoS))
        {
            LogPrint("mempoolrej", "%s from peer=%d was not accepted: %s\n", tx.GetHash().ToString(),
                pfrom->id,
                FormatStateMessage(state));
            if (state.GetRejectCode() < REJECT_INTERNAL) // Never send AcceptToMemoryPool's internal codes over P2P
                pfrom->PushMessage(NetMsgType::REJECT, strCommand, (unsigned char)state.GetRejectCode(),
                                   state.GetRejectReason().substr(0, MAX_REJECT_MESSAGE_LENGTH), inv.hash);
            if (nDoS > 0) {
                Misbehaving(pfrom->GetId(), nDoS);
            }
        }
        FlushStateToDisk(state, FLUSH_STATE_PERIODIC);
    }


    else if (strCommand == NetMsgType::CMPCTBLOCK && !fImporting && !fReindex) // Ignore blocks received while importing
    {
        CBlockHeaderAndShortTxIDs cmpctblock;
        vRecv >> cmpctblock;

        // Keep a CBlock for "optimistic" compactblock reconstructions (see
        // below)
        CBlock block;
        bool fBlockReconstructed = false;

        LOCK(cs_main);

        if (mapBlockIndex.find(cmpctblock.header.hashPrevBlock) == mapBlockIndex.end()) {
            // Doesn't connect (or is genesis), instead of DoSing in AcceptBlockHeader, request deeper headers
            if (!IsInitialBlockDownload())
                pfrom->PushMessage(NetMsgType::GETHEADERS, chainActive.GetLocator(pindexBestHeader), uint256());
            return true;
        }

        CBlockIndex *pindex = NULL;
        CValidationState state;
        if (!AcceptBlockHeader(cmpctblock.header, state, chainparams, &pindex)) {
            int nDoS;
            if (state.IsInvalid(nDoS)) {
                if (nDoS > 0)
                    Misbehaving(pfrom->GetId(), nDoS);
                LogPrintf("Peer %d sent us invalid header via cmpctblock\n", pfrom->id);
                return true;
            }
        }

        // If AcceptBlockHeader returned true, it set pindex
        assert(pindex);
        UpdateBlockAvailability(pfrom->GetId(), pindex->GetBlockHash());

        std::map<uint256, pair<NodeId, list<QueuedBlock>::iterator> >::iterator blockInFlightIt = mapBlocksInFlight.find(pindex->GetBlockHash());
        bool fAlreadyInFlight = blockInFlightIt != mapBlocksInFlight.end();

        if (pindex->nStatus & BLOCK_HAVE_DATA) // Nothing to do here
            return true;

        if (pindex->nChainWork <= chainActive.Tip()->nChainWork || // We know something better
                pindex->nTx != 0) { // We had this block at some point, but pruned it
            if (fAlreadyInFlight) {
                // We requested this block for some reason, but our mempool will probably be useless
                // so we just grab the block via normal getdata
                std::vector<CInv> vInv(1);
                vInv[0] = CInv(MSG_BLOCK | GetFetchFlags(pfrom, pindex->pprev, chainparams.GetConsensus()), cmpctblock.header.GetHash());
                pfrom->PushMessage(NetMsgType::GETDATA, vInv);
            }
            return true;
        }

        // If we're not close to tip yet, give up and let parallel block fetch work its magic
        if (!fAlreadyInFlight && !CanDirectFetch(chainparams.GetConsensus()))
            return true;

        CNodeState *nodestate = State(pfrom->GetId());

        if (IsWitnessEnabled(pindex->pprev, chainparams.GetConsensus()) && !nodestate->fSupportsDesiredCmpctVersion) {
            // Don't bother trying to process compact blocks from v1 peers
            // after segwit activates.
            return true;
        }

        // We want to be a bit conservative just to be extra careful about DoS
        // possibilities in compact block processing...
        if (pindex->nHeight <= chainActive.Height() + 2) {
            if ((!fAlreadyInFlight && nodestate->nBlocksInFlight < MAX_BLOCKS_IN_TRANSIT_PER_PEER) ||
                 (fAlreadyInFlight && blockInFlightIt->second.first == pfrom->GetId())) {
                list<QueuedBlock>::iterator *queuedBlockIt = NULL;
                if (!MarkBlockAsInFlight(pfrom->GetId(), pindex->GetBlockHash(), chainparams.GetConsensus(), pindex, &queuedBlockIt)) {
                    if (!(*queuedBlockIt)->partialBlock)
                        (*queuedBlockIt)->partialBlock.reset(new PartiallyDownloadedBlock(&mempool));
                    else {
                        // The block was already in flight using compact blocks from the same peer
                        LogPrint("net", "Peer sent us compact block we were already syncing!\n");
                        return true;
                    }
                }

                PartiallyDownloadedBlock& partialBlock = *(*queuedBlockIt)->partialBlock;
                ReadStatus status = partialBlock.InitData(cmpctblock);
                if (status == READ_STATUS_INVALID) {
                    MarkBlockAsReceived(pindex->GetBlockHash()); // Reset in-flight state in case of whitelist
                    Misbehaving(pfrom->GetId(), 100);
                    LogPrintf("Peer %d sent us invalid compact block\n", pfrom->id);
                    return true;
                } else if (status == READ_STATUS_FAILED) {
                    // Duplicate txindexes, the block is now in-flight, so just request it
                    std::vector<CInv> vInv(1);
                    vInv[0] = CInv(MSG_BLOCK | GetFetchFlags(pfrom, pindex->pprev, chainparams.GetConsensus()), cmpctblock.header.GetHash());
                    pfrom->PushMessage(NetMsgType::GETDATA, vInv);
                    return true;
                }

                if (!fAlreadyInFlight && mapBlocksInFlight.size() == 1 && pindex->pprev->IsValid(BLOCK_VALID_CHAIN)) {
                    // We seem to be rather well-synced, so it appears pfrom was the first to provide us
                    // with this block! Let's get them to announce using compact blocks in the future.
                    MaybeSetPeerAsAnnouncingHeaderAndIDs(nodestate, pfrom);
                }

                BlockTransactionsRequest req;
                for (size_t i = 0; i < cmpctblock.BlockTxCount(); i++) {
                    if (!partialBlock.IsTxAvailable(i))
                        req.indexes.push_back(i);
                }
                if (req.indexes.empty()) {
                    // Dirty hack to jump to BLOCKTXN code (TODO: move message handling into their own functions)
                    BlockTransactions txn;
                    txn.blockhash = cmpctblock.header.GetHash();
                    CDataStream blockTxnMsg(SER_NETWORK, PROTOCOL_VERSION);
                    blockTxnMsg << txn;
                    return ProcessMessage(pfrom, NetMsgType::BLOCKTXN, blockTxnMsg, nTimeReceived, chainparams);
                } else {
                    req.blockhash = pindex->GetBlockHash();
                    pfrom->PushMessage(NetMsgType::GETBLOCKTXN, req);
                }
            } else {
                // This block is either already in flight from a different
                // peer, or this peer has too many blocks outstanding to
                // download from.
                // Optimistically try to reconstruct anyway since we might be
                // able to without any round trips.
                PartiallyDownloadedBlock tempBlock(&mempool);
                ReadStatus status = tempBlock.InitData(cmpctblock);
                if (status != READ_STATUS_OK) {
                    // TODO: don't ignore failures
                    return true;
                }
                std::vector<CTransaction> dummy;
                status = tempBlock.FillBlock(block, dummy);
                if (status == READ_STATUS_OK) {
                    fBlockReconstructed = true;
                }
            }
        } else {
            if (fAlreadyInFlight) {
                // We requested this block, but its far into the future, so our
                // mempool will probably be useless - request the block normally
                std::vector<CInv> vInv(1);
                vInv[0] = CInv(MSG_BLOCK | GetFetchFlags(pfrom, pindex->pprev, chainparams.GetConsensus()), cmpctblock.header.GetHash());
                pfrom->PushMessage(NetMsgType::GETDATA, vInv);
                return true;
            } else {
                // If this was an announce-cmpctblock, we want the same treatment as a header message
                // Dirty hack to process as if it were just a headers message (TODO: move message handling into their own functions)
                std::vector<CBlock> headers;
                headers.push_back(cmpctblock.header);
                CDataStream vHeadersMsg(SER_NETWORK, PROTOCOL_VERSION);
                vHeadersMsg << headers;
                return ProcessMessage(pfrom, NetMsgType::HEADERS, vHeadersMsg, nTimeReceived, chainparams);
            }
        }

        if (fBlockReconstructed) {
            // If we got here, we were able to optimistically reconstruct a
            // block that is in flight from some other peer.  However, this
            // cmpctblock may be invalid.  In particular, while we've checked
            // that the block merkle root commits to the transaction ids, we
            // haven't yet checked that tx witnesses are properly committed to
            // in the coinbase witness commitment.
            //
            // ProcessNewBlock will call MarkBlockAsReceived(), which will
            // clear any in-flight compact block state that might be present
            // from some other peer.  We don't want a malleated compact block
            // request to interfere with block relay, so we don't want to call
            // ProcessNewBlock until we've already checked that the witness
            // commitment is correct.
            {
                LOCK(cs_main);
                CValidationState dummy;
                if (!ContextualCheckBlock(block, dummy, pindex->pprev)) {
                    // TODO: could send reject message to peer?
                    return true;
                }
            }
            CValidationState state;
            ProcessNewBlock(state, chainparams, pfrom, &block, true, NULL, false);
            // TODO: could send reject message if block is invalid?
        }

        CheckBlockIndex(chainparams.GetConsensus());
    }

    else if (strCommand == NetMsgType::BLOCKTXN && !fImporting && !fReindex) // Ignore blocks received while importing
    {
        BlockTransactions resp;
        vRecv >> resp;

        LOCK(cs_main);

        map<uint256, pair<NodeId, list<QueuedBlock>::iterator> >::iterator it = mapBlocksInFlight.find(resp.blockhash);
        if (it == mapBlocksInFlight.end() || !it->second.second->partialBlock ||
                it->second.first != pfrom->GetId()) {
            LogPrint("net", "Peer %d sent us block transactions for block we weren't expecting\n", pfrom->id);
            return true;
        }

        PartiallyDownloadedBlock& partialBlock = *it->second.second->partialBlock;
        CBlock block;
        ReadStatus status = partialBlock.FillBlock(block, resp.txn);
        if (status == READ_STATUS_INVALID) {
            MarkBlockAsReceived(resp.blockhash); // Reset in-flight state in case of whitelist
            Misbehaving(pfrom->GetId(), 100);
            LogPrintf("Peer %d sent us invalid compact block/non-matching block transactions\n", pfrom->id);
            return true;
        } else if (status == READ_STATUS_FAILED) {
            // Might have collided, fall back to getdata now :(
            std::vector<CInv> invs;
            invs.push_back(CInv(MSG_BLOCK | GetFetchFlags(pfrom, chainActive.Tip(), chainparams.GetConsensus()), resp.blockhash));
            pfrom->PushMessage(NetMsgType::GETDATA, invs);
        } else {
            // Block is either okay, or possibly we received
            // READ_STATUS_CHECKBLOCK_FAILED.
            // Note that CheckBlock can only fail for one of a few reasons:
            // 1. bad-proof-of-work (impossible here, because we've already
            //    accepted the header)
            // 2. merkleroot doesn't match the transactions given (already
            //    caught in FillBlock with READ_STATUS_FAILED, so
            //    impossible here)
            // 3. the block is otherwise invalid (eg invalid coinbase,
            //    block is too big, too many legacy sigops, etc).
            // So if CheckBlock failed, #3 is the only possibility.
            // Under BIP 152, we don't DoS-ban unless proof of work is
            // invalid (we don't require all the stateless checks to have
            // been run).  This is handled below, so just treat this as
            // though the block was successfully read, and rely on the
            // handling in ProcessNewBlock to ensure the block index is
            // updated, reject messages go out, etc.
            CValidationState state;
            // BIP 152 permits peers to relay compact blocks after validating
            // the header only; we should not punish peers if the block turns
            // out to be invalid.
            ProcessNewBlock(state, chainparams, pfrom, &block, false, NULL, false);
            int nDoS;
            if (state.IsInvalid(nDoS)) {
                assert (state.GetRejectCode() < REJECT_INTERNAL); // Blocks are never rejected with internal reject codes
                pfrom->PushMessage(NetMsgType::REJECT, strCommand, (unsigned char)state.GetRejectCode(),
                                   state.GetRejectReason().substr(0, MAX_REJECT_MESSAGE_LENGTH), block.GetHash());
            }
        }
    }


    else if (strCommand == NetMsgType::HEADERS && !fImporting && !fReindex) // Ignore headers received while importing
    {
        std::vector<CBlockHeader> headers;

        // Bypass the normal CBlock deserialization, as we don't want to risk deserializing 2000 full blocks.
        unsigned int nCount = ReadCompactSize(vRecv);
        if (nCount > MAX_HEADERS_RESULTS) {
            LOCK(cs_main);
            Misbehaving(pfrom->GetId(), 20);
            return error("headers message size = %u", nCount);
        }
        headers.resize(nCount);
        for (unsigned int n = 0; n < nCount; n++) {
            vRecv >> headers[n];
            ReadCompactSize(vRecv); // ignore tx count; assume it is 0.
        }

        {
        LOCK(cs_main);

        if (nCount == 0) {
            // Nothing interesting. Stop asking this peers for more headers.
            return true;
        }

        CNodeState *nodestate = State(pfrom->GetId());

        // If this looks like it could be a block announcement (nCount <
        // MAX_BLOCKS_TO_ANNOUNCE), use special logic for handling headers that
        // don't connect:
        // - Send a getheaders message in response to try to connect the chain.
        // - The peer can send up to MAX_UNCONNECTING_HEADERS in a row that
        //   don't connect before giving DoS points
        // - Once a headers message is received that is valid and does connect,
        //   nUnconnectingHeaders gets reset back to 0.
        if (mapBlockIndex.find(headers[0].hashPrevBlock) == mapBlockIndex.end() && nCount < MAX_BLOCKS_TO_ANNOUNCE) {
            nodestate->nUnconnectingHeaders++;
            pfrom->PushMessage(NetMsgType::GETHEADERS, chainActive.GetLocator(pindexBestHeader), uint256());
            LogPrint("net", "received header %s: missing prev block %s, sending getheaders (%d) to end (peer=%d, nUnconnectingHeaders=%d)\n",
                    headers[0].GetHash().ToString(),
                    headers[0].hashPrevBlock.ToString(),
                    pindexBestHeader->nHeight,
                    pfrom->id, nodestate->nUnconnectingHeaders);
            // Set hashLastUnknownBlock for this peer, so that if we
            // eventually get the headers - even from a different peer -
            // we can use this peer to download.
            UpdateBlockAvailability(pfrom->GetId(), headers.back().GetHash());

            if (nodestate->nUnconnectingHeaders % MAX_UNCONNECTING_HEADERS == 0) {
                Misbehaving(pfrom->GetId(), 20);
            }
            return true;
        }

        CBlockIndex *pindexLast = NULL;
        BOOST_FOREACH(CBlockHeader& header, headers) {
            CValidationState state;
            if (pindexLast != NULL && header.hashPrevBlock != pindexLast->GetBlockHash()) {
                Misbehaving(pfrom->GetId(), 20);
                return error("non-continuous headers sequence");
            }
            if (!AcceptBlockHeader(header, state, chainparams, &pindexLast)) {
                int nDoS;
                if (state.IsInvalid(nDoS)) {
                    if (nDoS > 0)
                        Misbehaving(pfrom->GetId(), nDoS);
                    return error("invalid header received");
                }
            }
        }

        if (nodestate->nUnconnectingHeaders > 0) {
            LogPrint("net", "peer=%d: resetting nUnconnectingHeaders (%d -> 0)\n", pfrom->id, nodestate->nUnconnectingHeaders);
        }
        nodestate->nUnconnectingHeaders = 0;

        assert(pindexLast);
        UpdateBlockAvailability(pfrom->GetId(), pindexLast->GetBlockHash());

        if (nCount == MAX_HEADERS_RESULTS) {
            // Headers message had its maximum size; the peer may have more headers.
            // TODO: optimize: if pindexLast is an ancestor of chainActive.Tip or pindexBestHeader, continue
            // from there instead.
            LogPrint("net", "more getheaders (%d) to end to peer=%d (startheight:%d)\n", pindexLast->nHeight, pfrom->id, pfrom->nStartingHeight);
            pfrom->PushMessage(NetMsgType::GETHEADERS, chainActive.GetLocator(pindexLast), uint256());
        }

        bool fCanDirectFetch = CanDirectFetch(chainparams.GetConsensus());
        // If this set of headers is valid and ends in a block with at least as
        // much work as our tip, download as much as possible.
        if (fCanDirectFetch && pindexLast->IsValid(BLOCK_VALID_TREE) && chainActive.Tip()->nChainWork <= pindexLast->nChainWork) {
            vector<CBlockIndex *> vToFetch;
            CBlockIndex *pindexWalk = pindexLast;
            // Calculate all the blocks we'd need to switch to pindexLast, up to a limit.
            while (pindexWalk && !chainActive.Contains(pindexWalk) && vToFetch.size() <= MAX_BLOCKS_IN_TRANSIT_PER_PEER) {
                if (!(pindexWalk->nStatus & BLOCK_HAVE_DATA) &&
                        !mapBlocksInFlight.count(pindexWalk->GetBlockHash()) &&
                        (!IsWitnessEnabled(pindexWalk->pprev, chainparams.GetConsensus()) || State(pfrom->GetId())->fHaveWitness)) {
                    // We don't have this block, and it's not yet in flight.
                    vToFetch.push_back(pindexWalk);
                }
                pindexWalk = pindexWalk->pprev;
            }
            // If pindexWalk still isn't on our main chain, we're looking at a
            // very large reorg at a time we think we're close to caught up to
            // the main chain -- this shouldn't really happen.  Bail out on the
            // direct fetch and rely on parallel download instead.
            if (!chainActive.Contains(pindexWalk)) {
                LogPrint("net", "Large reorg, won't direct fetch to %s (%d)\n",
                        pindexLast->GetBlockHash().ToString(),
                        pindexLast->nHeight);
            } else {
                vector<CInv> vGetData;
                // Download as much as possible, from earliest to latest.
                BOOST_REVERSE_FOREACH(CBlockIndex *pindex, vToFetch) {
                    if (nodestate->nBlocksInFlight >= MAX_BLOCKS_IN_TRANSIT_PER_PEER) {
                        // Can't download any more from this peer
                        break;
                    }
                    uint32_t nFetchFlags = GetFetchFlags(pfrom, pindex->pprev, chainparams.GetConsensus());
                    vGetData.push_back(CInv(MSG_BLOCK | nFetchFlags, pindex->GetBlockHash()));
                    MarkBlockAsInFlight(pfrom->GetId(), pindex->GetBlockHash(), chainparams.GetConsensus(), pindex);
                    LogPrint("net", "Requesting block %s from  peer=%d\n",
                            pindex->GetBlockHash().ToString(), pfrom->id);
                }
                if (vGetData.size() > 1) {
                    LogPrint("net", "Downloading blocks toward %s (%d) via headers direct fetch\n",
                            pindexLast->GetBlockHash().ToString(), pindexLast->nHeight);
                }
                if (vGetData.size() > 0) {
                    if (nodestate->fSupportsDesiredCmpctVersion && vGetData.size() == 1 && mapBlocksInFlight.size() == 1 && pindexLast->pprev->IsValid(BLOCK_VALID_CHAIN)) {
                        // We seem to be rather well-synced, so it appears pfrom was the first to provide us
                        // with this block! Let's get them to announce using compact blocks in the future.
                        MaybeSetPeerAsAnnouncingHeaderAndIDs(nodestate, pfrom);
                        // In any case, we want to download using a compact block, not a regular one
                        vGetData[0] = CInv(MSG_CMPCT_BLOCK, vGetData[0].hash);
                    }
                    pfrom->PushMessage(NetMsgType::GETDATA, vGetData);
                }
            }
        }

        CheckBlockIndex(chainparams.GetConsensus());
        }

        NotifyHeaderTip();
    }

    else if (strCommand == NetMsgType::BLOCK && !fImporting && !fReindex) // Ignore blocks received while importing
    {
        CBlock block;
        vRecv >> block;

        LogPrint("net", "received block %s peer=%d\n", block.GetHash().ToString(), pfrom->id);

        CValidationState state;
        // Process all blocks from whitelisted peers, even if not requested,
        // unless we're still syncing with the network.
        // Such an unrequested block may still be processed, subject to the
        // conditions in AcceptBlock().
        bool forceProcessing = pfrom->fWhitelisted && !IsInitialBlockDownload();
        ProcessNewBlock(state, chainparams, pfrom, &block, forceProcessing, NULL, true);
        int nDoS;
        if (state.IsInvalid(nDoS)) {
            assert (state.GetRejectCode() < REJECT_INTERNAL); // Blocks are never rejected with internal reject codes
            pfrom->PushMessage(NetMsgType::REJECT, strCommand, (unsigned char)state.GetRejectCode(),
                               state.GetRejectReason().substr(0, MAX_REJECT_MESSAGE_LENGTH), block.GetHash());
            if (nDoS > 0) {
                LOCK(cs_main);
                Misbehaving(pfrom->GetId(), nDoS);
            }
        }

    }


    else if (strCommand == NetMsgType::GETADDR)
    {
        // This asymmetric behavior for inbound and outbound connections was introduced
        // to prevent a fingerprinting attack: an attacker can send specific fake addresses
        // to users' AddrMan and later request them by sending getaddr messages.
        // Making nodes which are behind NAT and can only make outgoing connections ignore
        // the getaddr message mitigates the attack.
        if (!pfrom->fInbound) {
            LogPrint("net", "Ignoring \"getaddr\" from outbound connection. peer=%d\n", pfrom->id);
            return true;
        }

        // Only send one GetAddr response per connection to reduce resource waste
        //  and discourage addr stamping of INV announcements.
        if (pfrom->fSentAddr) {
            LogPrint("net", "Ignoring repeated \"getaddr\". peer=%d\n", pfrom->id);
            return true;
        }
        pfrom->fSentAddr = true;

        pfrom->vAddrToSend.clear();
        vector<CAddress> vAddr = addrman.GetAddr();
        BOOST_FOREACH(const CAddress &addr, vAddr)
            pfrom->PushAddress(addr);
    }


    else if (strCommand == NetMsgType::MEMPOOL)
    {
        if (!(nLocalServices & NODE_BLOOM) && !pfrom->fWhitelisted)
        {
            LogPrint("net", "mempool request with bloom filters disabled, disconnect peer=%d\n", pfrom->GetId());
            pfrom->fDisconnect = true;
            return true;
        }

        if (CNode::OutboundTargetReached(false) && !pfrom->fWhitelisted)
        {
            LogPrint("net", "mempool request with bandwidth limit reached, disconnect peer=%d\n", pfrom->GetId());
            pfrom->fDisconnect = true;
            return true;
        }

        LOCK(pfrom->cs_inventory);
        pfrom->fSendMempool = true;
    }


    else if (strCommand == NetMsgType::PING)
    {
        if (pfrom->nVersion > BIP0031_VERSION)
        {
            uint64_t nonce = 0;
            vRecv >> nonce;
            // Echo the message back with the nonce. This allows for two useful features:
            //
            // 1) A remote node can quickly check if the connection is operational
            // 2) Remote nodes can measure the latency of the network thread. If this node
            //    is overloaded it won't respond to pings quickly and the remote node can
            //    avoid sending us more work, like chain download requests.
            //
            // The nonce stops the remote getting confused between different pings: without
            // it, if the remote node sends a ping once per second and this node takes 5
            // seconds to respond to each, the 5th ping the remote sends would appear to
            // return very quickly.
            pfrom->PushMessage(NetMsgType::PONG, nonce);
        }
    }


    else if (strCommand == NetMsgType::PONG)
    {
        int64_t pingUsecEnd = nTimeReceived;
        uint64_t nonce = 0;
        size_t nAvail = vRecv.in_avail();
        bool bPingFinished = false;
        std::string sProblem;

        if (nAvail >= sizeof(nonce)) {
            vRecv >> nonce;

            // Only process pong message if there is an outstanding ping (old ping without nonce should never pong)
            if (pfrom->nPingNonceSent != 0) {
                if (nonce == pfrom->nPingNonceSent) {
                    // Matching pong received, this ping is no longer outstanding
                    bPingFinished = true;
                    int64_t pingUsecTime = pingUsecEnd - pfrom->nPingUsecStart;
                    if (pingUsecTime > 0) {
                        // Successful ping time measurement, replace previous
                        pfrom->nPingUsecTime = pingUsecTime;
                        pfrom->nMinPingUsecTime = std::min(pfrom->nMinPingUsecTime, pingUsecTime);
                    } else {
                        // This should never happen
                        sProblem = "Timing mishap";
                    }
                } else {
                    // Nonce mismatches are normal when pings are overlapping
                    sProblem = "Nonce mismatch";
                    if (nonce == 0) {
                        // This is most likely a bug in another implementation somewhere; cancel this ping
                        bPingFinished = true;
                        sProblem = "Nonce zero";
                    }
                }
            } else {
                sProblem = "Unsolicited pong without ping";
            }
        } else {
            // This is most likely a bug in another implementation somewhere; cancel this ping
            bPingFinished = true;
            sProblem = "Short payload";
        }

        if (!(sProblem.empty())) {
            LogPrint("net", "pong peer=%d: %s, %x expected, %x received, %u bytes\n",
                pfrom->id,
                sProblem,
                pfrom->nPingNonceSent,
                nonce,
                nAvail);
        }
        if (bPingFinished) {
            pfrom->nPingNonceSent = 0;
        }
    }
    else if (fAlerts && strCommand == NetMsgType::ALERT)
    {
        CAlert alert;
        vRecv >> alert;

        uint256 alertHash = alert.GetHash();
        if (pfrom->setKnown.count(alertHash) == 0)
        {
            if (alert.ProcessAlert(chainparams.AlertKey()))
            {
                // Relay
                pfrom->setKnown.insert(alertHash);
                {
                    LOCK(cs_vNodes);
                    BOOST_FOREACH(CNode* pnode, vNodes)
                        alert.RelayTo(pnode);
                }
            }
            else {
                // Small DoS penalty so peers that send us lots of
                // duplicate/expired/invalid-signature/whatever alerts
                // eventually get banned.
                // This isn't a Misbehaving(100) (immediate ban) because the
                // peer might be an older or different implementation with
                // a different signature key, etc.
                Misbehaving(pfrom->GetId(), 10);
            }
        }
    }


    else if (strCommand == NetMsgType::FILTERLOAD)
    {
        CBloomFilter filter;
        vRecv >> filter;

        if (!filter.IsWithinSizeConstraints())
        {
            // There is no excuse for sending a too-large filter
            LOCK(cs_main);
            Misbehaving(pfrom->GetId(), 100);
        }
        else
        {
            LOCK(pfrom->cs_filter);
            delete pfrom->pfilter;
            pfrom->pfilter = new CBloomFilter(filter);
            pfrom->pfilter->UpdateEmptyFull();
            pfrom->fRelayTxes = true;
        }
    }


    else if (strCommand == NetMsgType::FILTERADD)
    {
        vector<unsigned char> vData;
        vRecv >> vData;

        // Nodes must NEVER send a data item > 520 bytes (the max size for a script data object,
        // and thus, the maximum size any matched object can have) in a filteradd message
        bool bad = false;
        if (vData.size() > MAX_SCRIPT_ELEMENT_SIZE) {
            bad = true;
        } else {
            LOCK(pfrom->cs_filter);
            if (pfrom->pfilter) {
                pfrom->pfilter->insert(vData);
            } else {
                bad = true;
            }
        }
        if (bad) {
            LOCK(cs_main);
            Misbehaving(pfrom->GetId(), 100);
        }
    }


    else if (strCommand == NetMsgType::FILTERCLEAR)
    {
        LOCK(pfrom->cs_filter);
        delete pfrom->pfilter;
        pfrom->pfilter = new CBloomFilter();
        pfrom->fRelayTxes = true;
    }


    else if (strCommand == NetMsgType::REJECT)
    {
        if (fDebug) {
            try {
                string strMsg; unsigned char ccode; string strReason;
                vRecv >> LIMITED_STRING(strMsg, CMessageHeader::COMMAND_SIZE) >> ccode >> LIMITED_STRING(strReason, MAX_REJECT_MESSAGE_LENGTH);

                ostringstream ss;
                ss << strMsg << " code " << itostr(ccode) << ": " << strReason;

                if (strMsg == NetMsgType::BLOCK || strMsg == NetMsgType::TX)
                {
                    uint256 hash;
                    vRecv >> hash;
                    ss << ": hash " << hash.ToString();
                }
                LogPrint("net", "Reject %s\n", SanitizeString(ss.str()));
            } catch (const std::ios_base::failure&) {
                // Avoid feedback loops by preventing reject messages from triggering a new reject message.
                LogPrint("net", "Unparseable reject message received\n");
            }
        }
    }

    else if (strCommand == NetMsgType::FEEFILTER) {
        CAmount newFeeFilter = 0;
        vRecv >> newFeeFilter;
        if (MoneyRange(newFeeFilter)) {
            {
                LOCK(pfrom->cs_feeFilter);
                pfrom->minFeeFilter = newFeeFilter;
            }
            LogPrint("net", "received: feefilter of %s from peer=%d\n", CFeeRate(newFeeFilter).ToString(), pfrom->id);
        }
    }

    else if (strCommand == NetMsgType::NOTFOUND) {
        // We do not care about the NOTFOUND message, but logging an Unknown Command
        // message would be undesirable as we transmit it ourselves.
    }

    else {
        // Ignore unknown commands for extensibility
        LogPrint("net", "Unknown command \"%s\" from peer=%d\n", SanitizeString(strCommand), pfrom->id);
    }



    return true;
}

// requires LOCK(cs_vRecvMsg)
bool ProcessMessages(CNode* pfrom)
{
    const CChainParams& chainparams = Params();
    //if (fDebug)
    //    LogPrintf("%s(%u messages)\n", __func__, pfrom->vRecvMsg.size());

    //
    // Message format
    //  (4) message start
    //  (12) command
    //  (4) size
    //  (4) checksum
    //  (x) data
    //
    bool fOk = true;

    if (!pfrom->vRecvGetData.empty())
        ProcessGetData(pfrom, chainparams.GetConsensus());

    // this maintains the order of responses
    if (!pfrom->vRecvGetData.empty()) return fOk;

    std::deque<CNetMessage>::iterator it = pfrom->vRecvMsg.begin();
    while (!pfrom->fDisconnect && it != pfrom->vRecvMsg.end()) {
        // Don't bother if send buffer is too full to respond anyway
        if (pfrom->nSendSize >= SendBufferSize())
            break;

        // get next message
        CNetMessage& msg = *it;

        //if (fDebug)
        //    LogPrintf("%s(message %u msgsz, %u bytes, complete:%s)\n", __func__,
        //            msg.hdr.nMessageSize, msg.vRecv.size(),
        //            msg.complete() ? "Y" : "N");

        // end, if an incomplete message is found
        if (!msg.complete())
            break;

        // at this point, any failure means we can delete the current message
        it++;

        // Scan for message start
        if (memcmp(msg.hdr.pchMessageStart, chainparams.MessageStart(), MESSAGE_START_SIZE) != 0) {
            LogPrintf("PROCESSMESSAGE: INVALID MESSAGESTART %s peer=%d\n", SanitizeString(msg.hdr.GetCommand()), pfrom->id);
            fOk = false;
            break;
        }

        // Read header
        CMessageHeader& hdr = msg.hdr;
        if (!hdr.IsValid(chainparams.MessageStart()))
        {
            LogPrintf("PROCESSMESSAGE: ERRORS IN HEADER %s peer=%d\n", SanitizeString(hdr.GetCommand()), pfrom->id);
            continue;
        }
        string strCommand = hdr.GetCommand();

        // Message size
        unsigned int nMessageSize = hdr.nMessageSize;

        // Checksum
        CDataStream& vRecv = msg.vRecv;
        uint256 hash = Hash(vRecv.begin(), vRecv.begin() + nMessageSize);
        unsigned int nChecksum = ReadLE32((unsigned char*)&hash);
        if (nChecksum != hdr.nChecksum)
        {
            LogPrintf("%s(%s, %u bytes): CHECKSUM ERROR nChecksum=%08x hdr.nChecksum=%08x\n", __func__,
               SanitizeString(strCommand), nMessageSize, nChecksum, hdr.nChecksum);
            continue;
        }

        // Process message
        bool fRet = false;
        try
        {
            fRet = ProcessMessage(pfrom, strCommand, vRecv, msg.nTime, chainparams);
            boost::this_thread::interruption_point();
        }
        catch (const std::ios_base::failure& e)
        {
            pfrom->PushMessage(NetMsgType::REJECT, strCommand, REJECT_MALFORMED, string("error parsing message"));
            if (strstr(e.what(), "end of data"))
            {
                // Allow exceptions from under-length message on vRecv
                LogPrintf("%s(%s, %u bytes): Exception '%s' caught, normally caused by a message being shorter than its stated length\n", __func__, SanitizeString(strCommand), nMessageSize, e.what());
            }
            else if (strstr(e.what(), "size too large"))
            {
                // Allow exceptions from over-long size
                LogPrintf("%s(%s, %u bytes): Exception '%s' caught\n", __func__, SanitizeString(strCommand), nMessageSize, e.what());
            }
            else if (strstr(e.what(), "non-canonical ReadCompactSize()"))
            {
                // Allow exceptions from non-canonical encoding
                LogPrintf("%s(%s, %u bytes): Exception '%s' caught\n", __func__, SanitizeString(strCommand), nMessageSize, e.what());
            }
            else
            {
                PrintExceptionContinue(&e, "ProcessMessages()");
            }
        }
        catch (const boost::thread_interrupted&) {
            throw;
        }
        catch (const std::exception& e) {
            PrintExceptionContinue(&e, "ProcessMessages()");
        } catch (...) {
            PrintExceptionContinue(NULL, "ProcessMessages()");
        }

        if (!fRet)
            LogPrintf("%s(%s, %u bytes) FAILED peer=%d\n", __func__, SanitizeString(strCommand), nMessageSize, pfrom->id);

        break;
    }

    // In case the connection got shut down, its receive buffer was wiped
    if (!pfrom->fDisconnect)
        pfrom->vRecvMsg.erase(pfrom->vRecvMsg.begin(), it);

    return fOk;
}

class CompareInvMempoolOrder
{
    CTxMemPool *mp;
public:
    CompareInvMempoolOrder(CTxMemPool *mempool)
    {
        mp = mempool;
    }

    bool operator()(std::set<uint256>::iterator a, std::set<uint256>::iterator b)
    {
        /* As std::make_heap produces a max-heap, we want the entries with the
         * fewest ancestors/highest fee to sort later. */
        return mp->CompareDepthAndScore(*b, *a);
    }
};

bool SendMessages(CNode* pto)
{
    const Consensus::Params& consensusParams = Params().GetConsensus();
    {
        // Don't send anything until we get its version message
        if (pto->nVersion == 0)
            return true;

        //
        // Message: ping
        //
        bool pingSend = false;
        if (pto->fPingQueued) {
            // RPC ping request by user
            pingSend = true;
        }
        if (pto->nPingNonceSent == 0 && pto->nPingUsecStart + PING_INTERVAL * 1000000 < GetTimeMicros()) {
            // Ping automatically sent as a latency probe & keepalive.
            pingSend = true;
        }
        if (pingSend && !pto->fDisconnect) {
            uint64_t nonce = 0;
            while (nonce == 0) {
                GetRandBytes((unsigned char*)&nonce, sizeof(nonce));
            }
            pto->fPingQueued = false;
            pto->nPingUsecStart = GetTimeMicros();
            if (pto->nVersion > BIP0031_VERSION) {
                pto->nPingNonceSent = nonce;
                pto->PushMessage(NetMsgType::PING, nonce);
            } else {
                // Peer is too old to support ping command with nonce, pong will never arrive.
                pto->nPingNonceSent = 0;
                pto->PushMessage(NetMsgType::PING);
            }
        }

        TRY_LOCK(cs_main, lockMain); // Acquire cs_main for IsInitialBlockDownload() and CNodeState()
        if (!lockMain)
            return true;

        // Address refresh broadcast
        int64_t nNow = GetTimeMicros();
        if (!IsInitialBlockDownload() && pto->nNextLocalAddrSend < nNow) {
            AdvertiseLocal(pto);
            pto->nNextLocalAddrSend = PoissonNextSend(nNow, AVG_LOCAL_ADDRESS_BROADCAST_INTERVAL);
        }

        //
        // Message: addr
        //
        if (pto->nNextAddrSend < nNow) {
            pto->nNextAddrSend = PoissonNextSend(nNow, AVG_ADDRESS_BROADCAST_INTERVAL);
            vector<CAddress> vAddr;
            vAddr.reserve(pto->vAddrToSend.size());
            BOOST_FOREACH(const CAddress& addr, pto->vAddrToSend)
            {
                if (!pto->addrKnown.contains(addr.GetKey()))
                {
                    pto->addrKnown.insert(addr.GetKey());
                    vAddr.push_back(addr);
                    // receiver rejects addr messages larger than 1000
                    if (vAddr.size() >= 1000)
                    {
                        pto->PushMessage(NetMsgType::ADDR, vAddr);
                        vAddr.clear();
                    }
                }
            }
            pto->vAddrToSend.clear();
            if (!vAddr.empty())
                pto->PushMessage(NetMsgType::ADDR, vAddr);
            // we only send the big addr message once
            if (pto->vAddrToSend.capacity() > 40)
                pto->vAddrToSend.shrink_to_fit();
        }

        CNodeState &state = *State(pto->GetId());
        if (state.fShouldBan) {
            if (pto->fWhitelisted)
                LogPrintf("Warning: not punishing whitelisted peer %s!\n", pto->addr.ToString());
            else {
                pto->fDisconnect = true;
                if (pto->addr.IsLocal())
                    LogPrintf("Warning: not banning local peer %s!\n", pto->addr.ToString());
                else
                {
                    CNode::Ban(pto->addr, BanReasonNodeMisbehaving);
                }
            }
            state.fShouldBan = false;
        }

        BOOST_FOREACH(const CBlockReject& reject, state.rejects)
            pto->PushMessage(NetMsgType::REJECT, (string)NetMsgType::BLOCK, reject.chRejectCode, reject.strRejectReason, reject.hashBlock);
        state.rejects.clear();

        // Start block sync
        if (pindexBestHeader == NULL)
            pindexBestHeader = chainActive.Tip();
        bool fFetch = state.fPreferredDownload || (nPreferredDownload == 0 && !pto->fClient && !pto->fOneShot); // Download if this is a nice peer, or we have no nice peers and this one might do.
        if (!state.fSyncStarted && !pto->fClient && !pto->fDisconnect && !fImporting && !fReindex) {
            // Only actively request headers from a single peer, unless we're close to today.
            if ((nSyncStarted == 0 && fFetch) || pindexBestHeader->GetBlockTime() > GetAdjustedTime() - 24 * 60 * 60) {
                state.fSyncStarted = true;
                nSyncStarted++;
                const CBlockIndex *pindexStart = pindexBestHeader;
                /* If possible, start at the block preceding the currently
                   best known header.  This ensures that we always get a
                   non-empty list of headers back as long as the peer
                   is up-to-date.  With a non-empty response, we can initialise
                   the peer's known best block.  This wouldn't be possible
                   if we requested starting at pindexBestHeader and
                   got back an empty response.  */
                if (pindexStart->pprev)
                    pindexStart = pindexStart->pprev;
                LogPrint("net", "initial getheaders (%d) to peer=%d (startheight:%d)\n", pindexStart->nHeight, pto->id, pto->nStartingHeight);
                pto->PushMessage(NetMsgType::GETHEADERS, chainActive.GetLocator(pindexStart), uint256());
            }
        }

        // Resend wallet transactions that haven't gotten in a block yet
        // Except during reindex, importing and IBD, when old wallet
        // transactions become unconfirmed and spams other nodes.
        if (!fReindex && !fImporting && !IsInitialBlockDownload())
        {
            GetMainSignals().Broadcast(nTimeBestReceived);
        }

        //
        // Try sending block announcements via headers
        //
        {
            // If we have less than MAX_BLOCKS_TO_ANNOUNCE in our
            // list of block hashes we're relaying, and our peer wants
            // headers announcements, then find the first header
            // not yet known to our peer but would connect, and send.
            // If no header would connect, or if we have too many
            // blocks, or if the peer doesn't want headers, just
            // add all to the inv queue.
            LOCK(pto->cs_inventory);
            vector<CBlock> vHeaders;
            bool fRevertToInv = ((!state.fPreferHeaders &&
                                 (!state.fPreferHeaderAndIDs || pto->vBlockHashesToAnnounce.size() > 1)) ||
                                pto->vBlockHashesToAnnounce.size() > MAX_BLOCKS_TO_ANNOUNCE);
            CBlockIndex *pBestIndex = NULL; // last header queued for delivery
            ProcessBlockAvailability(pto->id); // ensure pindexBestKnownBlock is up-to-date

            if (!fRevertToInv) {
                bool fFoundStartingHeader = false;
                // Try to find first header that our peer doesn't have, and
                // then send all headers past that one.  If we come across any
                // headers that aren't on chainActive, give up.
                BOOST_FOREACH(const uint256 &hash, pto->vBlockHashesToAnnounce) {
                    BlockMap::iterator mi = mapBlockIndex.find(hash);
                    assert(mi != mapBlockIndex.end());
                    CBlockIndex *pindex = mi->second;
                    if (chainActive[pindex->nHeight] != pindex) {
                        // Bail out if we reorged away from this block
                        fRevertToInv = true;
                        break;
                    }
                    if (pBestIndex != NULL && pindex->pprev != pBestIndex) {
                        // This means that the list of blocks to announce don't
                        // connect to each other.
                        // This shouldn't really be possible to hit during
                        // regular operation (because reorgs should take us to
                        // a chain that has some block not on the prior chain,
                        // which should be caught by the prior check), but one
                        // way this could happen is by using invalidateblock /
                        // reconsiderblock repeatedly on the tip, causing it to
                        // be added multiple times to vBlockHashesToAnnounce.
                        // Robustly deal with this rare situation by reverting
                        // to an inv.
                        fRevertToInv = true;
                        break;
                    }
                    pBestIndex = pindex;
                    if (fFoundStartingHeader) {
                        // add this to the headers message
                        vHeaders.push_back(pindex->GetBlockHeader());
                    } else if (PeerHasHeader(&state, pindex)) {
                        continue; // keep looking for the first new block
                    } else if (pindex->pprev == NULL || PeerHasHeader(&state, pindex->pprev)) {
                        // Peer doesn't have this header but they do have the prior one.
                        // Start sending headers.
                        fFoundStartingHeader = true;
                        vHeaders.push_back(pindex->GetBlockHeader());
                    } else {
                        // Peer doesn't have this header or the prior one -- nothing will
                        // connect, so bail out.
                        fRevertToInv = true;
                        break;
                    }
                }
            }
            if (!fRevertToInv && !vHeaders.empty()) {
                if (vHeaders.size() == 1 && state.fPreferHeaderAndIDs) {
                    // We only send up to 1 block as header-and-ids, as otherwise
                    // probably means we're doing an initial-ish-sync or they're slow
                    LogPrint("net", "%s sending header-and-ids %s to peer %d\n", __func__,
                            vHeaders.front().GetHash().ToString(), pto->id);
                    //TODO: Shouldn't need to reload block from disk, but requires refactor
                    CBlock block;
                    assert(ReadBlockFromDisk(block, pBestIndex, consensusParams));
                    CBlockHeaderAndShortTxIDs cmpctblock(block, state.fWantsCmpctWitness);
                    pto->PushMessageWithFlag(state.fWantsCmpctWitness ? 0 : SERIALIZE_TRANSACTION_NO_WITNESS, NetMsgType::CMPCTBLOCK, cmpctblock);
                    state.pindexBestHeaderSent = pBestIndex;
                } else if (state.fPreferHeaders) {
                    if (vHeaders.size() > 1) {
                        LogPrint("net", "%s: %u headers, range (%s, %s), to peer=%d\n", __func__,
                                vHeaders.size(),
                                vHeaders.front().GetHash().ToString(),
                                vHeaders.back().GetHash().ToString(), pto->id);
                    } else {
                        LogPrint("net", "%s: sending header %s to peer=%d\n", __func__,
                                vHeaders.front().GetHash().ToString(), pto->id);
                    }
                    pto->PushMessage(NetMsgType::HEADERS, vHeaders);
                    state.pindexBestHeaderSent = pBestIndex;
                } else
                    fRevertToInv = true;
            }
            if (fRevertToInv) {
                // If falling back to using an inv, just try to inv the tip.
                // The last entry in vBlockHashesToAnnounce was our tip at some point
                // in the past.
                if (!pto->vBlockHashesToAnnounce.empty()) {
                    const uint256 &hashToAnnounce = pto->vBlockHashesToAnnounce.back();
                    BlockMap::iterator mi = mapBlockIndex.find(hashToAnnounce);
                    assert(mi != mapBlockIndex.end());
                    CBlockIndex *pindex = mi->second;

                    // Warn if we're announcing a block that is not on the main chain.
                    // This should be very rare and could be optimized out.
                    // Just log for now.
                    if (chainActive[pindex->nHeight] != pindex) {
                        LogPrint("net", "Announcing block %s not on main chain (tip=%s)\n",
                            hashToAnnounce.ToString(), chainActive.Tip()->GetBlockHash().ToString());
                    }

                    // If the peer's chain has this block, don't inv it back.
                    if (!PeerHasHeader(&state, pindex)) {
                        pto->PushInventory(CInv(MSG_BLOCK, hashToAnnounce));
                        LogPrint("net", "%s: sending inv peer=%d hash=%s\n", __func__,
                            pto->id, hashToAnnounce.ToString());
                    }
                }
            }
            pto->vBlockHashesToAnnounce.clear();
        }

        //
        // Message: inventory
        //
        vector<CInv> vInv;
        {
            LOCK(pto->cs_inventory);
            vInv.reserve(std::max<size_t>(pto->vInventoryBlockToSend.size(), INVENTORY_BROADCAST_MAX));

            // Add blocks
            BOOST_FOREACH(const uint256& hash, pto->vInventoryBlockToSend) {
                vInv.push_back(CInv(MSG_BLOCK, hash));
                if (vInv.size() == MAX_INV_SZ) {
                    pto->PushMessage(NetMsgType::INV, vInv);
                    vInv.clear();
                }
            }
            pto->vInventoryBlockToSend.clear();

            // Check whether periodic sends should happen
            bool fSendTrickle = pto->fWhitelisted;
            if (pto->nNextInvSend < nNow) {
                fSendTrickle = true;
                // Use half the delay for outbound peers, as there is less privacy concern for them.
                pto->nNextInvSend = PoissonNextSend(nNow, INVENTORY_BROADCAST_INTERVAL >> !pto->fInbound);
            }

            // Time to send but the peer has requested we not relay transactions.
            if (fSendTrickle) {
                LOCK(pto->cs_filter);
                if (!pto->fRelayTxes) pto->setInventoryTxToSend.clear();
            }

            // Respond to BIP35 mempool requests
            if (fSendTrickle && pto->fSendMempool) {
                auto vtxinfo = mempool.infoAll();
                pto->fSendMempool = false;
                CAmount filterrate = 0;
                {
                    LOCK(pto->cs_feeFilter);
                    filterrate = pto->minFeeFilter;
                }

                LOCK(pto->cs_filter);

                for (const auto& txinfo : vtxinfo) {
                    const uint256& hash = txinfo.tx->GetHash();
                    CInv inv(MSG_TX, hash);
                    pto->setInventoryTxToSend.erase(hash);
                    if (filterrate) {
                        if (txinfo.feeRate.GetFeePerK() < filterrate)
                            continue;
                    }
                    if (pto->pfilter) {
                        if (!pto->pfilter->IsRelevantAndUpdate(*txinfo.tx)) continue;
                    }
                    pto->filterInventoryKnown.insert(hash);
                    vInv.push_back(inv);
                    if (vInv.size() == MAX_INV_SZ) {
                        pto->PushMessage(NetMsgType::INV, vInv);
                        vInv.clear();
                    }
                }
                pto->timeLastMempoolReq = GetTime();
            }

            // Determine transactions to relay
            if (fSendTrickle) {
                // Produce a vector with all candidates for sending
                vector<std::set<uint256>::iterator> vInvTx;
                vInvTx.reserve(pto->setInventoryTxToSend.size());
                for (std::set<uint256>::iterator it = pto->setInventoryTxToSend.begin(); it != pto->setInventoryTxToSend.end(); it++) {
                    vInvTx.push_back(it);
                }
                CAmount filterrate = 0;
                {
                    LOCK(pto->cs_feeFilter);
                    filterrate = pto->minFeeFilter;
                }
                // Topologically and fee-rate sort the inventory we send for privacy and priority reasons.
                // A heap is used so that not all items need sorting if only a few are being sent.
                CompareInvMempoolOrder compareInvMempoolOrder(&mempool);
                std::make_heap(vInvTx.begin(), vInvTx.end(), compareInvMempoolOrder);
                // No reason to drain out at many times the network's capacity,
                // especially since we have many peers and some will draw much shorter delays.
                unsigned int nRelayedTransactions = 0;
                LOCK(pto->cs_filter);
                while (!vInvTx.empty() && nRelayedTransactions < INVENTORY_BROADCAST_MAX) {
                    // Fetch the top element from the heap
                    std::pop_heap(vInvTx.begin(), vInvTx.end(), compareInvMempoolOrder);
                    std::set<uint256>::iterator it = vInvTx.back();
                    vInvTx.pop_back();
                    uint256 hash = *it;
                    // Remove it from the to-be-sent set
                    pto->setInventoryTxToSend.erase(it);
                    // Check if not in the filter already
                    if (pto->filterInventoryKnown.contains(hash)) {
                        continue;
                    }
                    // Not in the mempool anymore? don't bother sending it.
                    auto txinfo = mempool.info(hash);
                    if (!txinfo.tx) {
                        continue;
                    }
                    if (filterrate && txinfo.feeRate.GetFeePerK() < filterrate) {
                        continue;
                    }
                    if (pto->pfilter && !pto->pfilter->IsRelevantAndUpdate(*txinfo.tx)) continue;
                    // Send
                    vInv.push_back(CInv(MSG_TX, hash));
                    nRelayedTransactions++;
                    {
                        // Expire old relay messages
                        while (!vRelayExpiration.empty() && vRelayExpiration.front().first < nNow)
                        {
                            mapRelay.erase(vRelayExpiration.front().second);
                            vRelayExpiration.pop_front();
                        }

                        auto ret = mapRelay.insert(std::make_pair(hash, std::move(txinfo.tx)));
                        if (ret.second) {
                            vRelayExpiration.push_back(std::make_pair(nNow + 15 * 60 * 1000000, ret.first));
                        }
                    }
                    if (vInv.size() == MAX_INV_SZ) {
                        pto->PushMessage(NetMsgType::INV, vInv);
                        vInv.clear();
                    }
                    pto->filterInventoryKnown.insert(hash);
                }
            }
        }
        if (!vInv.empty())
            pto->PushMessage(NetMsgType::INV, vInv);

        // Detect whether we're stalling
        nNow = GetTimeMicros();
        if (!pto->fDisconnect && state.nStallingSince && state.nStallingSince < nNow - 1000000 * BLOCK_STALLING_TIMEOUT) {
            // Stalling only triggers when the block download window cannot move. During normal steady state,
            // the download window should be much larger than the to-be-downloaded set of blocks, so disconnection
            // should only happen during initial block download.
            LogPrintf("Peer=%d is stalling block download, disconnecting\n", pto->id);
            pto->fDisconnect = true;
        }
        // In case there is a block that has been in flight from this peer for 2 + 0.5 * N times the block interval
        // (with N the number of peers from which we're downloading validated blocks), disconnect due to timeout.
        // We compensate for other peers to prevent killing off peers due to our own downstream link
        // being saturated. We only count validated in-flight blocks so peers can't advertise non-existing block hashes
        // to unreasonably increase our timeout.
        if (!pto->fDisconnect && state.vBlocksInFlight.size() > 0) {
            QueuedBlock &queuedBlock = state.vBlocksInFlight.front();
            int nOtherPeersWithValidatedDownloads = nPeersWithValidatedDownloads - (state.nBlocksInFlightValidHeaders > 0);
            if (nNow > state.nDownloadingSince + consensusParams.nPowTargetSpacing * (BLOCK_DOWNLOAD_TIMEOUT_BASE + BLOCK_DOWNLOAD_TIMEOUT_PER_PEER * nOtherPeersWithValidatedDownloads)) {
                LogPrintf("Timeout downloading block %s from peer=%d, disconnecting\n", queuedBlock.hash.ToString(), pto->id);
                pto->fDisconnect = true;
            }
        }

        //
        // Message: getdata (blocks)
        //
        vector<CInv> vGetData;
        if (!pto->fDisconnect && !pto->fClient && (fFetch || !IsInitialBlockDownload()) && state.nBlocksInFlight < MAX_BLOCKS_IN_TRANSIT_PER_PEER) {
            vector<CBlockIndex*> vToDownload;
            NodeId staller = -1;
            FindNextBlocksToDownload(pto->GetId(), MAX_BLOCKS_IN_TRANSIT_PER_PEER - state.nBlocksInFlight, vToDownload, staller, consensusParams);
            BOOST_FOREACH(CBlockIndex *pindex, vToDownload) {
                uint32_t nFetchFlags = GetFetchFlags(pto, pindex->pprev, consensusParams);
                vGetData.push_back(CInv(MSG_BLOCK | nFetchFlags, pindex->GetBlockHash()));
                MarkBlockAsInFlight(pto->GetId(), pindex->GetBlockHash(), consensusParams, pindex);
                LogPrint("net", "Requesting block %s (%d) peer=%d\n", pindex->GetBlockHash().ToString(),
                    pindex->nHeight, pto->id);
            }
            if (state.nBlocksInFlight == 0 && staller != -1) {
                if (State(staller)->nStallingSince == 0) {
                    State(staller)->nStallingSince = nNow;
                    LogPrint("net", "Stall started peer=%d\n", staller);
                }
            }
        }

        //
        // Message: getdata (non-blocks)
        //
        while (!pto->fDisconnect && !pto->mapAskFor.empty() && (*pto->mapAskFor.begin()).first <= nNow)
        {
            const CInv& inv = (*pto->mapAskFor.begin()).second;
            if (!AlreadyHave(inv))
            {
                if (fDebug)
                    LogPrint("net", "Requesting %s peer=%d\n", inv.ToString(), pto->id);
                vGetData.push_back(inv);
                if (vGetData.size() >= 1000)
                {
                    pto->PushMessage(NetMsgType::GETDATA, vGetData);
                    vGetData.clear();
                }
            } else {
                //If we're not going to ask, don't expect a response.
                pto->setAskFor.erase(inv.hash);
            }
            pto->mapAskFor.erase(pto->mapAskFor.begin());
        }
        if (!vGetData.empty())
            pto->PushMessage(NetMsgType::GETDATA, vGetData);

        //
        // Message: feefilter
        //
        // We don't want white listed peers to filter txs to us if we have -whitelistforcerelay
        if (!pto->fDisconnect && pto->nVersion >= FEEFILTER_VERSION && GetBoolArg("-feefilter", DEFAULT_FEEFILTER) &&
            !(pto->fWhitelisted && GetBoolArg("-whitelistforcerelay", DEFAULT_WHITELISTFORCERELAY))) {
            CAmount currentFilter = mempool.GetMinFee(GetArg("-maxmempool", DEFAULT_MAX_MEMPOOL_SIZE) * 1000000).GetFeePerK();
            int64_t timeNow = GetTimeMicros();
            if (timeNow > pto->nextSendTimeFeeFilter) {
                CAmount filterToSend = filterRounder.round(currentFilter);
                if (filterToSend != pto->lastSentFeeFilter) {
                    pto->PushMessage(NetMsgType::FEEFILTER, filterToSend);
                    pto->lastSentFeeFilter = filterToSend;
                }
                pto->nextSendTimeFeeFilter = PoissonNextSend(timeNow, AVG_FEEFILTER_BROADCAST_INTERVAL);
            }
            // If the fee filter has changed substantially and it's still more than MAX_FEEFILTER_CHANGE_DELAY
            // until scheduled broadcast, then move the broadcast to within MAX_FEEFILTER_CHANGE_DELAY.
            else if (timeNow + MAX_FEEFILTER_CHANGE_DELAY * 1000000 < pto->nextSendTimeFeeFilter &&
                     (currentFilter < 3 * pto->lastSentFeeFilter / 4 || currentFilter > 4 * pto->lastSentFeeFilter / 3)) {
                pto->nextSendTimeFeeFilter = timeNow + (insecure_rand() % MAX_FEEFILTER_CHANGE_DELAY) * 1000000;
            }
        }
    }
    return true;
}

 std::string CBlockFileInfo::ToString() const {
     return strprintf("CBlockFileInfo(blocks=%u, size=%u, heights=%u...%u, time=%s...%s)", nBlocks, nSize, nHeightFirst, nHeightLast, DateTimeStrFormat("%Y-%m-%d", nTimeFirst), DateTimeStrFormat("%Y-%m-%d", nTimeLast));
 }

ThresholdState VersionBitsTipState(const Consensus::Params& params, Consensus::DeploymentPos pos)
{
    LOCK(cs_main);
    return VersionBitsState(chainActive.Tip(), params, pos, versionbitscache);
}

class CMainCleanup
{
public:
    CMainCleanup() {}
    ~CMainCleanup() {
        // block headers
        BlockMap::iterator it1 = mapBlockIndex.begin();
        for (; it1 != mapBlockIndex.end(); it1++)
            delete (*it1).second;
        mapBlockIndex.clear();

        // orphan transactions
        mapOrphanTransactions.clear();
        mapOrphanTransactionsByPrev.clear();
    }
} instance_of_cmaincleanup;<|MERGE_RESOLUTION|>--- conflicted
+++ resolved
@@ -3602,11 +3602,7 @@
         }
     }
 
-<<<<<<< HEAD
     // Monacoin: (mainnet >= 710000, testnet >= 400000, regtest uses supermajority)
-=======
-    // Litecoin: (mainnet >= 710000, regtest and testnet uses supermajority)
->>>>>>> 9070b0c4
     // Enforce block.nVersion=2 rule that the coinbase starts with serialized block height
     // if 750 of the last 1,000 blocks are version 2 or greater (51/100 if testnet):
     bool checkHeightMismatch = false;
