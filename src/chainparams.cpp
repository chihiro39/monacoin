--- conflicted
+++ resolved
@@ -179,13 +179,8 @@
         consensus.nMajorityEnforceBlockUpgrade = 51;
         consensus.nMajorityRejectBlockOutdated = 75;
         consensus.nMajorityWindow = 100;
-<<<<<<< HEAD
-        consensus.BIP34Height = 0;
-        consensus.BIP34Hash = uint256S("0xa0d810b45c92ac12e8c5b312a680caafba52216e5d9649b9dd86f7ad6550a43f");
-=======
         consensus.BIP34Height = -1;
         consensus.BIP34Hash = uint256S("");
->>>>>>> 9070b0c4
         consensus.powLimit = uint256S("00000fffffffffffffffffffffffffffffffffffffffffffffffffffffffffff");
         consensus.nPowTargetTimespan = 1.1 * 24 * 60 * 60; // 1.1 days
         consensus.nPowTargetSpacing = 1.5 * 60; // 2.5 minutes
@@ -209,7 +204,6 @@
         consensus.vDeployments[Consensus::DEPLOYMENT_SEGWIT].nTimeout = 1520467200; // March 8, 2018
 
         // The best chain should have at least this much work.
-<<<<<<< HEAD
         consensus.nMinimumChainWork = uint256S("0x0");
 
         // Hardfork params
@@ -222,29 +216,13 @@
         pchMessageStart[2] = 0xb7;
         pchMessageStart[3] = 0xdc;
         nDefaultPort = 19401;
-=======
-        consensus.nMinimumChainWork = uint256S("0x00000000000000000000000000000000000000000000000000000000872d04d7");
-
-        pchMessageStart[0] = 0xfd;
-        pchMessageStart[1] = 0xd2;
-        pchMessageStart[2] = 0xc8;
-        pchMessageStart[3] = 0xf1;
-        nDefaultPort = 19335;
->>>>>>> 9070b0c4
         nPruneAfterHeight = 1000;
         vAlertPubKey = ParseHex("04887665070e79d20f722857e58ec8f402733f710135521a0b63441419bf5665ba4623bed13fca0cb2338682ab2a54ad13ce07fbc81c3c2f0912a4eb8521dd3cfb");
 
-<<<<<<< HEAD
         genesis = CreateGenesisBlock(1388479759, 600389, 0x1e0ffff0, 1, 50 * COIN);
         consensus.hashGenesisBlock = genesis.GetHash();
         assert(consensus.hashGenesisBlock == uint256S("0xa0d810b45c92ac12e8c5b312a680caafba52216e5d9649b9dd86f7ad6550a43f"));
 //        assert(genesis.hashMerkleRoot == uint256S("0x97ddfbbae6be97fd6cdf3e7ca13232a3afff2353e29badfab7f73011edd4ced9"));
-=======
-        genesis = CreateGenesisBlock(1486949366, 293345, 0x1e0ffff0, 1, 50 * COIN);
-        consensus.hashGenesisBlock = genesis.GetHash();
-        assert(consensus.hashGenesisBlock == uint256S("0x4966625a4b2851d9fdee139e56211a0d88575f59ed816ff5e6a63deb4e3e29a0"));
-        assert(genesis.hashMerkleRoot == uint256S("0x97ddfbbae6be97fd6cdf3e7ca13232a3afff2353e29badfab7f73011edd4ced9"));
->>>>>>> 9070b0c4
 
         vFixedSeeds.clear();
         vSeeds.clear();
@@ -271,17 +249,10 @@
 
         checkpointData = (CCheckpointData) {
             boost::assign::map_list_of
-<<<<<<< HEAD
                 ( 0, uint256S("0xa0d810b45c92ac12e8c5b312a680caafba52216e5d9649b9dd86f7ad6550a43f")),
                 1365458829,
                 547,
                 576
-=======
-            ( 2056, uint256S("0x17748a31ba97afdc9a4f86837a39d287e3e7c7290a08a1d816c5969c78a83289")),
-            1487036370,
-            2057,
-            576
->>>>>>> 9070b0c4
         };
 
 
