--- conflicted
+++ resolved
@@ -1,11 +1,7 @@
 Copyright (c) 2009-2014 Bitcoin Developers
 Copyright (c) 2011-2014 Litecoin Developers
-<<<<<<< HEAD
-Copyright (c) 2013-2014 Dr Kimoto Chan
+Copyright (c) 2013-2014 Dr. Kimoto Chan
 Copyright (c) 2009-2014 The DigiByte developers
-=======
-Copyright (c) 2013-2014 Dr. Kimoto Chan
->>>>>>> 17a1da42
 Copyright (c) 2013-2014 Monacoin Developers
 
 Permission is hereby granted, free of charge, to any person obtaining a copy
